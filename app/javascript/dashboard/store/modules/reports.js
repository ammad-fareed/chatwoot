/* eslint no-console: 0 */
import * as types from '../mutation-types';
import Report from '../../api/reports';
import { downloadCsvFile, generateFileName } from '../../helper/downloadHelper';
import AnalyticsHelper from '../../helper/AnalyticsHelper';
import { REPORTS_EVENTS } from '../../helper/AnalyticsHelper/events';
import { clampDataBetweenTimeline } from 'shared/helpers/ReportsDataHelper';
import liveReports from '../../api/liveReports';

const accountSummaryInitialData = {
  avg_first_response_time: 0,
  avg_resolution_time: 0,
  conversations_count: 0,
  incoming_messages_count: 0,
  outgoing_messages_count: 0,
  reply_time: 0,
  resolutions_count: 0,
  previous: {},
};

const state = {
  fetchingStatus: false,
  accountReport: {
    isFetching: {
      conversations_count: false,
      incoming_messages_count: false,
      outgoing_messages_count: false,
      avg_first_response_time: false,
      avg_resolution_time: false,
      resolutions_count: false,
      bot_resolutions_count: false,
      bot_handoffs_count: false,
      reply_time: false,
    },
    data: {
      conversations_count: [],
      incoming_messages_count: [],
      outgoing_messages_count: [],
      avg_first_response_time: [],
      avg_resolution_time: [],
      resolutions_count: [],
      bot_resolutions_count: [],
      bot_handoffs_count: [],
      reply_time: [],
    },
  },
<<<<<<< HEAD
  accountSummary: accountSummaryInitialData,
=======
  accountSummary: {
    avg_first_response_time: 0,
    avg_resolution_time: 0,
    conversations_count: 0,
    incoming_messages_count: 0,
    outgoing_messages_count: 0,
    reply_time: 0,
    resolutions_count: 0,
    bot_resolutions_count: 0,
    bot_handoffs_count: 0,
    previous: {},
  },
  botSummary: {
    bot_resolutions_count: 0,
    bot_handoffs_count: 0,
    previous: {},
  },
>>>>>>> 87d92f73
  overview: {
    uiFlags: {
      isFetchingAccountConversationMetric: false,
      isFetchingAccountConversationsHeatmap: false,
      isFetchingAgentConversationMetric: false,
      isFetchingTeamConversationMetric: false,
    },
    accountConversationMetric: {},
    accountConversationHeatmap: [],
    agentConversationMetric: [],
    teamConversationMetric: [],
  },
};

const getters = {
  getAccountReports(_state) {
    return _state.accountReport;
  },
  getAccountSummary(_state) {
    return _state.accountSummary;
  },
  getBotSummary(_state) {
    return _state.botSummary;
  },
  getAccountConversationMetric(_state) {
    return _state.overview.accountConversationMetric;
  },
  getAccountConversationHeatmapData(_state) {
    return _state.overview.accountConversationHeatmap;
  },
  getAgentConversationMetric(_state) {
    return _state.overview.agentConversationMetric;
  },
  getTeamConversationMetric(_state) {
    return _state.overview.teamConversationMetric;
  },
  getOverviewUIFlags($state) {
    return $state.overview.uiFlags;
  },
};

export const actions = {
  fetchAccountReport({ commit }, reportObj) {
    const { metric } = reportObj;
    commit(types.default.TOGGLE_ACCOUNT_REPORT_LOADING, {
      metric,
      value: true,
    });
    Report.getReports(reportObj).then(accountReport => {
      let { data } = accountReport;
      data = clampDataBetweenTimeline(data, reportObj.from, reportObj.to);
      commit(types.default.SET_ACCOUNT_REPORTS, {
        metric,
        data,
      });
      commit(types.default.TOGGLE_ACCOUNT_REPORT_LOADING, {
        metric,
        value: false,
      });
    });
  },
  fetchAccountConversationHeatmap({ commit }, reportObj) {
    commit(types.default.TOGGLE_HEATMAP_LOADING, true);
    Report.getReports({ ...reportObj, groupBy: 'hour' }).then(heatmapData => {
      let { data } = heatmapData;
      data = clampDataBetweenTimeline(data, reportObj.from, reportObj.to);

      commit(types.default.SET_HEATMAP_DATA, data);
      commit(types.default.TOGGLE_HEATMAP_LOADING, false);
    });
  },
  fetchAccountSummary({ commit }, reportObj) {
    commit(types.default.SET_ACCOUNT_SUMMARY, accountSummaryInitialData);
    Report.getSummary(
      reportObj.from,
      reportObj.to,
      reportObj.type,
      reportObj.id,
      reportObj.groupBy,
      reportObj.businessHours
    )
      .then(accountSummary => {
        commit(types.default.SET_ACCOUNT_SUMMARY, accountSummary.data);
      })
      .catch(() => {
        commit(types.default.TOGGLE_ACCOUNT_REPORT_LOADING, false);
      });
  },
<<<<<<< HEAD
  fetchLiveConversationMetric({ commit }, params = {}) {
=======
  fetchBotSummary({ commit }, reportObj) {
    Report.getBotSummary({
      from: reportObj.from,
      to: reportObj.to,
      groupBy: reportObj.groupBy,
      businessHours: reportObj.businessHours,
    })
      .then(botSummary => {
        commit(types.default.SET_BOT_SUMMARY, botSummary.data);
      })
      .catch(() => {
        commit(types.default.TOGGLE_ACCOUNT_REPORT_LOADING, false);
      });
  },
  fetchAccountConversationMetric({ commit }, reportObj) {
>>>>>>> 87d92f73
    commit(types.default.TOGGLE_ACCOUNT_CONVERSATION_METRIC_LOADING, true);
    liveReports
      .getConversationMetric(params)
      .then(accountConversationMetric => {
        commit(
          types.default.SET_ACCOUNT_CONVERSATION_METRIC,
          accountConversationMetric.data
        );
        commit(types.default.TOGGLE_ACCOUNT_CONVERSATION_METRIC_LOADING, false);
      })
      .catch(() => {
        commit(types.default.TOGGLE_ACCOUNT_CONVERSATION_METRIC_LOADING, false);
      });
  },
  fetchAgentConversationMetric({ commit }) {
    commit(types.default.TOGGLE_AGENT_CONVERSATION_METRIC_LOADING, true);
    liveReports
      .getGroupedConversations()
      .then(agentConversationMetric => {
        commit(
          types.default.SET_AGENT_CONVERSATION_METRIC,
          agentConversationMetric.data
        );
        commit(types.default.TOGGLE_AGENT_CONVERSATION_METRIC_LOADING, false);
      })
      .catch(() => {
        commit(types.default.TOGGLE_AGENT_CONVERSATION_METRIC_LOADING, false);
      });
  },
  fetchTeamConversationMetric({ commit }) {
    commit(types.default.TOGGLE_TEAM_CONVERSATION_METRIC_LOADING, true);
    liveReports
      .getGroupedConversations({ groupBy: 'team_id' })
      .then(agentConversationMetric => {
        commit(
          types.default.SET_TEAM_CONVERSATION_METRIC,
          agentConversationMetric.data
        );
        commit(types.default.TOGGLE_TEAM_CONVERSATION_METRIC_LOADING, false);
      })
      .catch(() => {
        commit(types.default.TOGGLE_TEAM_CONVERSATION_METRIC_LOADING, false);
      });
  },
  downloadAgentReports(_, reportObj) {
    return Report.getAgentReports(reportObj)
      .then(response => {
        downloadCsvFile(reportObj.fileName, response.data);
        AnalyticsHelper.track(REPORTS_EVENTS.DOWNLOAD_REPORT, {
          reportType: 'agent',
          businessHours: reportObj?.businessHours,
        });
      })
      .catch(error => {
        console.error(error);
      });
  },
  downloadLabelReports(_, reportObj) {
    return Report.getLabelReports(reportObj)
      .then(response => {
        downloadCsvFile(reportObj.fileName, response.data);
        AnalyticsHelper.track(REPORTS_EVENTS.DOWNLOAD_REPORT, {
          reportType: 'label',
          businessHours: reportObj?.businessHours,
        });
      })
      .catch(error => {
        console.error(error);
      });
  },
  downloadInboxReports(_, reportObj) {
    return Report.getInboxReports(reportObj)
      .then(response => {
        downloadCsvFile(reportObj.fileName, response.data);
        AnalyticsHelper.track(REPORTS_EVENTS.DOWNLOAD_REPORT, {
          reportType: 'inbox',
          businessHours: reportObj?.businessHours,
        });
      })
      .catch(error => {
        console.error(error);
      });
  },
  downloadTeamReports(_, reportObj) {
    return Report.getTeamReports(reportObj)
      .then(response => {
        downloadCsvFile(reportObj.fileName, response.data);
        AnalyticsHelper.track(REPORTS_EVENTS.DOWNLOAD_REPORT, {
          reportType: 'team',
          businessHours: reportObj?.businessHours,
        });
      })
      .catch(error => {
        console.error(error);
      });
  },
  downloadAccountConversationHeatmap(_, reportObj) {
    Report.getConversationTrafficCSV({ daysBefore: reportObj.daysBefore })
      .then(response => {
        downloadCsvFile(
          generateFileName({
            type: 'Conversation traffic',
            to: reportObj.to,
          }),
          response.data
        );

        AnalyticsHelper.track(REPORTS_EVENTS.DOWNLOAD_REPORT, {
          reportType: 'conversation_heatmap',
          businessHours: false,
        });
      })
      .catch(error => {
        console.error(error);
      });
  },
};

const mutations = {
  [types.default.SET_ACCOUNT_REPORTS](_state, { metric, data }) {
    _state.accountReport.data[metric] = data;
  },
  [types.default.SET_HEATMAP_DATA](_state, heatmapData) {
    _state.overview.accountConversationHeatmap = heatmapData;
  },
  [types.default.TOGGLE_ACCOUNT_REPORT_LOADING](_state, { metric, value }) {
    _state.accountReport.isFetching[metric] = value;
  },
  [types.default.TOGGLE_HEATMAP_LOADING](_state, flag) {
    _state.overview.uiFlags.isFetchingAccountConversationsHeatmap = flag;
  },
  [types.default.SET_ACCOUNT_SUMMARY](_state, summaryData) {
    _state.accountSummary = summaryData;
  },
  [types.default.SET_BOT_SUMMARY](_state, summaryData) {
    _state.botSummary = summaryData;
  },
  [types.default.SET_ACCOUNT_CONVERSATION_METRIC](_state, metricData) {
    _state.overview.accountConversationMetric = metricData;
  },
  [types.default.TOGGLE_ACCOUNT_CONVERSATION_METRIC_LOADING](_state, flag) {
    _state.overview.uiFlags.isFetchingAccountConversationMetric = flag;
  },
  [types.default.SET_AGENT_CONVERSATION_METRIC](_state, metricData) {
    _state.overview.agentConversationMetric = metricData;
  },
  [types.default.SET_TEAM_CONVERSATION_METRIC](_state, metricData) {
    _state.overview.teamConversationMetric = metricData;
  },
  [types.default.TOGGLE_AGENT_CONVERSATION_METRIC_LOADING](_state, flag) {
    _state.overview.uiFlags.isFetchingAgentConversationMetric = flag;
  },
  [types.default.TOGGLE_TEAM_CONVERSATION_METRIC_LOADING](_state, flag) {
    _state.overview.uiFlags.isFetchingTeamConversationMetric = flag;
  },
};

export default {
  state,
  getters,
  actions,
  mutations,
};<|MERGE_RESOLUTION|>--- conflicted
+++ resolved
@@ -44,27 +44,12 @@
       reply_time: [],
     },
   },
-<<<<<<< HEAD
   accountSummary: accountSummaryInitialData,
-=======
-  accountSummary: {
-    avg_first_response_time: 0,
-    avg_resolution_time: 0,
-    conversations_count: 0,
-    incoming_messages_count: 0,
-    outgoing_messages_count: 0,
-    reply_time: 0,
-    resolutions_count: 0,
-    bot_resolutions_count: 0,
-    bot_handoffs_count: 0,
-    previous: {},
-  },
   botSummary: {
     bot_resolutions_count: 0,
     bot_handoffs_count: 0,
     previous: {},
   },
->>>>>>> 87d92f73
   overview: {
     uiFlags: {
       isFetchingAccountConversationMetric: false,
@@ -153,9 +138,6 @@
         commit(types.default.TOGGLE_ACCOUNT_REPORT_LOADING, false);
       });
   },
-<<<<<<< HEAD
-  fetchLiveConversationMetric({ commit }, params = {}) {
-=======
   fetchBotSummary({ commit }, reportObj) {
     Report.getBotSummary({
       from: reportObj.from,
@@ -170,8 +152,7 @@
         commit(types.default.TOGGLE_ACCOUNT_REPORT_LOADING, false);
       });
   },
-  fetchAccountConversationMetric({ commit }, reportObj) {
->>>>>>> 87d92f73
+  fetchLiveConversationMetric({ commit }, params = {}) {
     commit(types.default.TOGGLE_ACCOUNT_CONVERSATION_METRIC_LOADING, true);
     liveReports
       .getConversationMetric(params)
