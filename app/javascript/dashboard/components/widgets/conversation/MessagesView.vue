--- conflicted
+++ resolved
@@ -46,11 +46,7 @@
     ReplyBox,
     Banner,
     ConversationLabelSuggestion,
-<<<<<<< HEAD
-    NextButton,
     VoiceTimelineView,
-=======
->>>>>>> ddada567
   },
   mixins: [inboxMixin],
   setup() {
