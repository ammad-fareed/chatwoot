<<<<<<< HEAD
<script>
import router from '../../routes/index';

export default {
  props: {
    backUrl: {
      type: [String, Object],
      default: '',
    },
    buttonLabel: {
      type: String,
      default: '',
    },
  },
  methods: {
    goBack() {
      if (this.backUrl !== '') {
        router.push(this.backUrl);
      } else {
        router.go(-1);
      }
    },
  },
};
</script>
<template>
  <button
    class="header-section flex items-center text-base font-normal mr-4 ml-2 p-0 cursor-pointer text-woot-500 dark:text-woot-500"
    @click.capture="goBack"
  >
    <fluent-icon icon="chevron-left" />
=======
<script setup>
import router from '../../routes/index';
const props = defineProps({
  backUrl: {
    type: [String, Object],
    default: '',
  },
  buttonLabel: {
    type: String,
    default: '',
  },
  compact: {
    type: Boolean,
    default: false,
  },
});

const goBack = () => {
  if (props.backUrl !== '') {
    router.push(props.backUrl);
  } else {
    router.go(-1);
  }
};

const buttonStyleClass = props.compact
  ? 'text-sm text-slate-600 dark:text-slate-300'
  : 'text-base text-woot-500 dark:text-woot-500';
</script>

<template>
  <button
    class="flex items-center font-normal p-0 cursor-pointer"
    :class="buttonStyleClass"
    @click.capture="goBack"
  >
    <fluent-icon icon="chevron-left" class="-ml-1" />
>>>>>>> 3119f6cb
    {{ buttonLabel || $t('GENERAL_SETTINGS.BACK') }}
  </button>
</template><|MERGE_RESOLUTION|>--- conflicted
+++ resolved
@@ -1,36 +1,3 @@
-<<<<<<< HEAD
-<script>
-import router from '../../routes/index';
-
-export default {
-  props: {
-    backUrl: {
-      type: [String, Object],
-      default: '',
-    },
-    buttonLabel: {
-      type: String,
-      default: '',
-    },
-  },
-  methods: {
-    goBack() {
-      if (this.backUrl !== '') {
-        router.push(this.backUrl);
-      } else {
-        router.go(-1);
-      }
-    },
-  },
-};
-</script>
-<template>
-  <button
-    class="header-section flex items-center text-base font-normal mr-4 ml-2 p-0 cursor-pointer text-woot-500 dark:text-woot-500"
-    @click.capture="goBack"
-  >
-    <fluent-icon icon="chevron-left" />
-=======
 <script setup>
 import router from '../../routes/index';
 const props = defineProps({
@@ -63,12 +30,11 @@
 
 <template>
   <button
-    class="flex items-center font-normal p-0 cursor-pointer"
+    class="flex items-center p-0 font-normal cursor-pointer"
     :class="buttonStyleClass"
     @click.capture="goBack"
   >
     <fluent-icon icon="chevron-left" class="-ml-1" />
->>>>>>> 3119f6cb
     {{ buttonLabel || $t('GENERAL_SETTINGS.BACK') }}
   </button>
 </template>