--- conflicted
+++ resolved
@@ -1,245 +1,3 @@
-<<<<<<< HEAD
-=======
-<template>
-  <form class="w-full conversation--form" @submit.prevent="onFormSubmit">
-    <div
-      v-if="showNoInboxAlert"
-      class="relative mx-0 mt-0 mb-2.5 p-2 rounded-none text-sm border border-solid border-yellow-500 dark:border-yellow-700 bg-yellow-200/60 dark:bg-yellow-200/20 text-slate-700 dark:text-yellow-400"
-    >
-      <p class="mb-0">
-        {{ $t('NEW_CONVERSATION.NO_INBOX') }}
-      </p>
-    </div>
-    <div v-else>
-      <div class="flex flex-row gap-2">
-        <div class="w-[50%]">
-          <label>
-            {{ $t('NEW_CONVERSATION.FORM.INBOX.LABEL') }}
-          </label>
-          <div
-            class="multiselect-wrap--small"
-            :class="{ 'has-multi-select-error': v$.targetInbox.$error }"
-          >
-            <multiselect
-              v-model="targetInbox"
-              track-by="id"
-              label="name"
-              :placeholder="$t('FORMS.MULTISELECT.SELECT')"
-              selected-label=""
-              select-label=""
-              deselect-label=""
-              :max-height="160"
-              :close-on-select="true"
-              :options="[...inboxes]"
-            >
-              <template slot="singleLabel" slot-scope="{ option }">
-                <inbox-dropdown-item
-                  v-if="option.name"
-                  :name="option.name"
-                  :inbox-identifier="computedInboxSource(option)"
-                  :channel-type="option.channel_type"
-                />
-                <span v-else>
-                  {{ $t('NEW_CONVERSATION.FORM.INBOX.PLACEHOLDER') }}
-                </span>
-              </template>
-              <template slot="option" slot-scope="{ option }">
-                <inbox-dropdown-item
-                  :name="option.name"
-                  :inbox-identifier="computedInboxSource(option)"
-                  :channel-type="option.channel_type"
-                />
-              </template>
-            </multiselect>
-          </div>
-          <label :class="{ error: v$.targetInbox.$error }">
-            <span v-if="v$.targetInbox.$error" class="message">
-              {{ $t('NEW_CONVERSATION.FORM.INBOX.ERROR') }}
-            </span>
-          </label>
-        </div>
-        <div class="w-[50%]">
-          <label>
-            {{ $t('NEW_CONVERSATION.FORM.TO.LABEL') }}
-            <div
-              class="flex items-center h-[2.4735rem] rounded-sm py-1 px-2 bg-slate-25 dark:bg-slate-900 border border-solid border-slate-75 dark:border-slate-600"
-            >
-              <thumbnail
-                :src="contact.thumbnail"
-                size="24px"
-                :username="contact.name"
-                :status="contact.availability_status"
-              />
-              <h4
-                class="m-0 ml-2 mr-2 text-sm text-slate-700 dark:text-slate-100"
-              >
-                {{ contact.name }}
-              </h4>
-            </div>
-          </label>
-        </div>
-      </div>
-      <div v-if="isAnEmailInbox" class="w-full">
-        <div class="w-full">
-          <label :class="{ error: v$.subject.$error }">
-            {{ $t('NEW_CONVERSATION.FORM.SUBJECT.LABEL') }}
-            <input
-              v-model="subject"
-              type="text"
-              :placeholder="$t('NEW_CONVERSATION.FORM.SUBJECT.PLACEHOLDER')"
-              @input="v$.subject.$touch"
-            />
-            <span v-if="v$.subject.$error" class="message">
-              {{ $t('NEW_CONVERSATION.FORM.SUBJECT.ERROR') }}
-            </span>
-          </label>
-        </div>
-      </div>
-      <div class="w-full">
-        <div class="w-full">
-          <div class="relative">
-            <canned-response
-              v-if="showCannedResponseMenu && hasSlashCommand"
-              :search-key="cannedResponseSearchKey"
-              @click="replaceTextWithCannedResponse"
-            />
-          </div>
-          <div v-if="isEmailOrWebWidgetInbox">
-            <label>
-              {{ $t('NEW_CONVERSATION.FORM.MESSAGE.LABEL') }}
-            </label>
-            <reply-email-head
-              v-if="isAnEmailInbox"
-              :cc-emails.sync="ccEmails"
-              :bcc-emails.sync="bccEmails"
-            />
-            <div class="editor-wrap">
-              <woot-message-editor
-                v-model="message"
-                class="message-editor"
-                :class="{ editor_warning: v$.message.$error }"
-                :enable-variables="true"
-                :signature="signatureToApply"
-                :allow-signature="true"
-                :placeholder="$t('NEW_CONVERSATION.FORM.MESSAGE.PLACEHOLDER')"
-                @toggle-canned-menu="toggleCannedMenu"
-                @blur="v$.message.$touch"
-              >
-                <template #footer>
-                  <message-signature-missing-alert
-                    v-if="isSignatureEnabledForInbox && !messageSignature"
-                    class="!mx-0 mb-1"
-                  />
-                  <div v-if="isAnEmailInbox" class="mt-px mb-3">
-                    <woot-button
-                      v-tooltip.top-end="signatureToggleTooltip"
-                      icon="signature"
-                      color-scheme="secondary"
-                      variant="smooth"
-                      size="small"
-                      :title="signatureToggleTooltip"
-                      @click.prevent="toggleMessageSignature"
-                    />
-                  </div>
-                </template>
-              </woot-message-editor>
-              <span v-if="v$.message.$error" class="editor-warning__message">
-                {{ $t('NEW_CONVERSATION.FORM.MESSAGE.ERROR') }}
-              </span>
-            </div>
-          </div>
-          <whatsapp-templates
-            v-else-if="hasWhatsappTemplates"
-            :inbox-id="selectedInbox.inbox.id"
-            @on-select-template="toggleWaTemplate"
-            @on-send="onSendWhatsAppReply"
-          />
-          <label v-else :class="{ error: v$.message.$error }">
-            {{ $t('NEW_CONVERSATION.FORM.MESSAGE.LABEL') }}
-            <textarea
-              v-model="message"
-              class="min-h-[5rem]"
-              type="text"
-              :placeholder="$t('NEW_CONVERSATION.FORM.MESSAGE.PLACEHOLDER')"
-              @input="v$.message.$touch"
-            />
-            <span v-if="v$.message.$error" class="message">
-              {{ $t('NEW_CONVERSATION.FORM.MESSAGE.ERROR') }}
-            </span>
-          </label>
-          <div v-if="isEmailOrWebWidgetInbox" class="flex flex-col">
-            <file-upload
-              ref="uploadAttachment"
-              input-id="newConversationAttachment"
-              :size="4096 * 4096"
-              :accept="allowedFileTypes"
-              :multiple="true"
-              :drop="true"
-              :drop-directory="false"
-              :data="{
-                direct_upload_url: '/rails/active_storage/direct_uploads',
-                direct_upload: true,
-              }"
-              @input-file="onFileUpload"
-            >
-              <woot-button
-                class-names="button--upload"
-                icon="attach"
-                emoji="📎"
-                color-scheme="secondary"
-                variant="smooth"
-                size="small"
-              >
-                {{ $t('NEW_CONVERSATION.FORM.ATTACHMENTS.SELECT') }}
-              </woot-button>
-              <span
-                class="text-xs font-medium text-slate-500 ltr:ml-1 rtl:mr-1 dark:text-slate-400"
-              >
-                {{ $t('NEW_CONVERSATION.FORM.ATTACHMENTS.HELP_TEXT') }}
-              </span>
-            </file-upload>
-            <div
-              v-if="hasAttachments"
-              class="max-h-20 overflow-y-auto mb-4 mt-1.5"
-            >
-              <attachment-preview
-                class="[&>.preview-item]:dark:bg-slate-700 flex-row flex-wrap gap-x-3 gap-y-1"
-                :attachments="attachedFiles"
-                :remove-attachment="removeAttachment"
-              />
-            </div>
-          </div>
-        </div>
-      </div>
-    </div>
-
-    <div
-      v-if="!hasWhatsappTemplates"
-      class="flex flex-row justify-end w-full gap-2 px-0 py-2"
-    >
-      <button class="button clear" @click.prevent="onCancel">
-        {{ $t('NEW_CONVERSATION.FORM.CANCEL') }}
-      </button>
-      <woot-button type="submit" :is-loading="conversationsUiFlags.isCreating">
-        {{ $t('NEW_CONVERSATION.FORM.SUBMIT') }}
-      </woot-button>
-    </div>
-
-    <transition v-if="isEmailOrWebWidgetInbox" name="modal-fade">
-      <div
-        v-show="$refs.uploadAttachment && $refs.uploadAttachment.dropActive"
-        class="absolute top-0 bottom-0 left-0 right-0 z-30 flex flex-col items-center justify-center w-full h-full gap-2 bg-white/80 dark:bg-slate-700/80"
-      >
-        <fluent-icon icon="cloud-backup" size="40" />
-        <h4 class="text-2xl break-words text-slate-600 dark:text-slate-200">
-          {{ $t('CONVERSATION.REPLYBOX.DRAG_DROP') }}
-        </h4>
-      </div>
-    </transition>
-  </form>
-</template>
-
->>>>>>> ce8e1ec9
 <script>
 import { mapGetters } from 'vuex';
 import { useAlert } from 'dashboard/composables';
@@ -716,7 +474,7 @@
             v-else-if="hasWhatsappTemplates"
             :inbox-id="selectedInbox.inbox.id"
             @on-select-template="toggleWaTemplate"
-            @onSend="onSendWhatsAppReply"
+            @on-send="onSendWhatsAppReply"
           />
           <label v-else :class="{ error: v$.message.$error }">
             {{ $t('NEW_CONVERSATION.FORM.MESSAGE.LABEL') }}
@@ -769,7 +527,7 @@
               <AttachmentPreview
                 class="[&>.preview-item]:dark:bg-slate-700 flex-row flex-wrap gap-x-3 gap-y-1"
                 :attachments="attachedFiles"
-                @removeAttachment="removeAttachment"
+                :remove-attachment="removeAttachment"
               />
             </div>
           </div>
