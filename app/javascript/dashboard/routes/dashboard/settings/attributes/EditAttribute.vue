--- conflicted
+++ resolved
@@ -109,11 +109,8 @@
 
 <script>
 import { mapGetters } from 'vuex';
-<<<<<<< HEAD
 import { useVuelidate } from '@vuelidate/core';
-=======
 import { useAlert } from 'dashboard/composables';
->>>>>>> 79aa5a5d
 import { required, minLength } from 'vuelidate/lib/validators';
 import { ATTRIBUTE_TYPES } from './constants';
 import customAttributeMixin from '../../../../mixins/customAttributeMixin';
