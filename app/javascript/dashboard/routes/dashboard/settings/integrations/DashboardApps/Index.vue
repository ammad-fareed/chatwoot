--- conflicted
+++ resolved
@@ -5,14 +5,12 @@
 import DashboardAppsRow from './DashboardAppsRow.vue';
 import globalConfigMixin from 'shared/mixins/globalConfigMixin';
 import BaseSettingsHeader from '../../components/BaseSettingsHeader.vue';
-import IntegrationSettingsLayout from '../Layout.vue';
 
 export default {
   components: {
     BaseSettingsHeader,
     DashboardAppModal,
     DashboardAppsRow,
-    IntegrationSettingsLayout,
   },
   mixins: [globalConfigMixin],
   data() {
@@ -86,22 +84,29 @@
 </script>
 
 <template>
-  <IntegrationSettingsLayout>
-    <template #header>
-      <BaseSettingsHeader
-        :title="$t('INTEGRATION_SETTINGS.DASHBOARD_APPS.TITLE')"
-        :description="$t('INTEGRATION_SETTINGS.DASHBOARD_APPS.DESCRIPTION')"
-        :link-text="$t('INTEGRATION_SETTINGS.DASHBOARD_APPS.LEARN_MORE')"
-        feature-name="dashboard_apps"
-        :back-button-label="$t('INTEGRATION_SETTINGS.HEADER')"
+  <div class="flex flex-col flex-1 gap-8 overflow-auto">
+    <BaseSettingsHeader
+      :title="$t('INTEGRATION_SETTINGS.DASHBOARD_APPS.TITLE')"
+      :description="$t('INTEGRATION_SETTINGS.DASHBOARD_APPS.DESCRIPTION')"
+      :link-text="$t('INTEGRATION_SETTINGS.DASHBOARD_APPS.LEARN_MORE')"
+      feature-name="dashboard_apps"
+      :back-button-label="$t('INTEGRATION_SETTINGS.HEADER')"
+    >
+      <template #actions>
+        <woot-button
+          class="rounded-md button nice"
+          icon="add-circle"
+          @click="openCreatePopup"
+        >
+          {{ $t('INTEGRATION_SETTINGS.DASHBOARD_APPS.HEADER_BTN_TXT') }}
+        </woot-button>
+      </template>
+    </BaseSettingsHeader>
+    <div class="w-full overflow-x-auto text-slate-700 dark:text-slate-200">
+      <p
+        v-if="!uiFlags.isFetching && !records.length"
+        class="flex flex-col items-center justify-center h-full"
       >
-<<<<<<< HEAD
-        <template #actions>
-          <woot-button
-            class="rounded-md button nice"
-            icon="add-circle"
-            @click="openCreatePopup"
-=======
         {{ $t('INTEGRATION_SETTINGS.DASHBOARD_APPS.LIST.404') }}
       </p>
       <woot-loading-state
@@ -117,50 +122,22 @@
             v-for="thHeader in tableHeaders"
             :key="thHeader"
             class="py-4 pr-4 font-semibold text-left text-slate-700 dark:text-slate-300"
->>>>>>> 472f6d93
           >
-            {{ $t('INTEGRATION_SETTINGS.DASHBOARD_APPS.HEADER_BTN_TXT') }}
-          </woot-button>
-        </template>
-      </BaseSettingsHeader>
-    </template>
-
-    <p
-      v-if="!uiFlags.isFetching && !records.length"
-      class="flex flex-col items-center justify-center h-full"
-    >
-      {{ $t('INTEGRATION_SETTINGS.DASHBOARD_APPS.LIST.404') }}
-    </p>
-    <woot-loading-state
-      v-if="uiFlags.isFetching"
-      :message="$t('INTEGRATION_SETTINGS.DASHBOARD_APPS.LIST.LOADING')"
-    />
-    <table
-      v-if="!uiFlags.isFetching && records.length"
-      class="min-w-full divide-y divide-slate-75 dark:divide-slate-700"
-    >
-      <thead>
-        <th
-          v-for="thHeader in $t(
-            'INTEGRATION_SETTINGS.DASHBOARD_APPS.LIST.TABLE_HEADER'
-          )"
-          :key="thHeader"
-          class="py-4 pr-4 font-semibold text-left text-slate-700 dark:text-slate-300"
-        >
-          {{ thHeader }}
-        </th>
-      </thead>
-      <tbody class="divide-y divide-slate-50 dark:divide-slate-800">
-        <DashboardAppsRow
-          v-for="(dashboardAppItem, index) in records"
-          :key="dashboardAppItem.id"
-          :index="index"
-          :app="dashboardAppItem"
-          @edit="editApp"
-          @delete="openDeletePopup"
-        />
-      </tbody>
-    </table>
+            {{ thHeader }}
+          </th>
+        </thead>
+        <tbody class="divide-y divide-slate-50 dark:divide-slate-800">
+          <DashboardAppsRow
+            v-for="(dashboardAppItem, index) in records"
+            :key="dashboardAppItem.id"
+            :index="index"
+            :app="dashboardAppItem"
+            @edit="editApp"
+            @delete="openDeletePopup"
+          />
+        </tbody>
+      </table>
+    </div>
 
     <DashboardAppModal
       v-if="showDashboardAppPopup"
@@ -185,5 +162,5 @@
       "
       :reject-text="$t('INTEGRATION_SETTINGS.DASHBOARD_APPS.DELETE.CONFIRM_NO')"
     />
-  </IntegrationSettingsLayout>
+  </div>
 </template>