<script>
import { useAlert, useTrack } from 'dashboard/composables';
import BotMetrics from './components/BotMetrics.vue';
import ReportFilterSelector from './components/FilterSelector.vue';
import { GROUP_BY_FILTER } from './constants';
import ReportContainer from './ReportContainer.vue';
import { REPORTS_EVENTS } from '../../../../helper/AnalyticsHelper/events';
import ReportHeader from './components/ReportHeader.vue';

export default {
  name: 'BotReports',
  components: {
    BotMetrics,
    ReportHeader,
    ReportFilterSelector,
    ReportContainer,
  },
  data() {
    return {
      from: 0,
      to: 0,
      groupBy: GROUP_BY_FILTER[1],
      reportKeys: {
        BOT_RESOLUTION_COUNT: 'bot_resolutions_count',
        BOT_HANDOFF_COUNT: 'bot_handoffs_count',
      },
      businessHours: false,
    };
  },
  computed: {
    requestPayload() {
      return {
        from: this.from,
        to: this.to,
      };
    },
  },
  methods: {
    fetchAllData() {
      this.fetchBotSummary();
      this.fetchChartData();
    },
    fetchBotSummary() {
      try {
        this.$store.dispatch('fetchBotSummary', this.getRequestPayload());
      } catch {
        useAlert(this.$t('REPORT.SUMMARY_FETCHING_FAILED'));
      }
    },
    fetchChartData() {
      Object.keys(this.reportKeys).forEach(async key => {
        try {
          await this.$store.dispatch('fetchAccountReport', {
            metric: this.reportKeys[key],
            ...this.getRequestPayload(),
          });
        } catch {
          useAlert(this.$t('REPORT.DATA_FETCHING_FAILED'));
        }
      });
    },
    getRequestPayload() {
      const { from, to, groupBy, businessHours } = this;

      return {
        from,
        to,
        groupBy: groupBy?.period,
        businessHours,
      };
    },
    onFilterChange({ from, to, groupBy, businessHours }) {
      this.from = from;
      this.to = to;
      this.groupBy = groupBy;
      this.businessHours = businessHours;
      this.fetchAllData();

      useTrack(REPORTS_EVENTS.FILTER_REPORT, {
        filterValue: { from, to, groupBy, businessHours },
        reportType: 'bots',
      });
    },
  },
};
</script>

<template>
<<<<<<< HEAD
  <div class="flex-1 p-1 overflow-auto">
    <div class="max-w-[960px] w-full mx-auto mb-10">
      <ReportFilterSelector
        :show-agents-filter="false"
        show-group-by-filter
        :show-business-hours-switch="false"
        @filter-change="onFilterChange"
      />
=======
  <ReportHeader :header-title="$t('BOT_REPORTS.HEADER')" />
  <div class="flex flex-col gap-4">
    <ReportFilterSelector
      :show-agents-filter="false"
      show-group-by-filter
      :show-business-hours-switch="false"
      @filter-change="onFilterChange"
    />
>>>>>>> cdff624a

      <BotMetrics :filters="requestPayload" />
      <ReportContainer
        account-summary-key="getBotSummary"
        :group-by="groupBy"
        :report-keys="reportKeys"
      />
    </div>
  </div>
</template><|MERGE_RESOLUTION|>--- conflicted
+++ resolved
@@ -86,16 +86,6 @@
 </script>
 
 <template>
-<<<<<<< HEAD
-  <div class="flex-1 p-1 overflow-auto">
-    <div class="max-w-[960px] w-full mx-auto mb-10">
-      <ReportFilterSelector
-        :show-agents-filter="false"
-        show-group-by-filter
-        :show-business-hours-switch="false"
-        @filter-change="onFilterChange"
-      />
-=======
   <ReportHeader :header-title="$t('BOT_REPORTS.HEADER')" />
   <div class="flex flex-col gap-4">
     <ReportFilterSelector
@@ -104,14 +94,12 @@
       :show-business-hours-switch="false"
       @filter-change="onFilterChange"
     />
->>>>>>> cdff624a
 
-      <BotMetrics :filters="requestPayload" />
-      <ReportContainer
-        account-summary-key="getBotSummary"
-        :group-by="groupBy"
-        :report-keys="reportKeys"
-      />
-    </div>
+    <BotMetrics :filters="requestPayload" />
+    <ReportContainer
+      account-summary-key="getBotSummary"
+      :group-by="groupBy"
+      :report-keys="reportKeys"
+    />
   </div>
 </template>