<script>
import V4Button from 'dashboard/components-next/button/Button.vue';
import { useAlert, useTrack } from 'dashboard/composables';
import fromUnixTime from 'date-fns/fromUnixTime';
import format from 'date-fns/format';
import ReportFilterSelector from './components/FilterSelector.vue';
import { GROUP_BY_FILTER } from './constants';
import { REPORTS_EVENTS } from '../../../../helper/AnalyticsHelper/events';
import ReportContainer from './ReportContainer.vue';
import ReportHeader from './components/ReportHeader.vue';

const REPORTS_KEYS = {
  CONVERSATIONS: 'conversations_count',
  INCOMING_MESSAGES: 'incoming_messages_count',
  OUTGOING_MESSAGES: 'outgoing_messages_count',
  FIRST_RESPONSE_TIME: 'avg_first_response_time',
  RESOLUTION_TIME: 'avg_resolution_time',
  RESOLUTION_COUNT: 'resolutions_count',
  REPLY_TIME: 'reply_time',
};

export default {
  name: 'ConversationReports',
  components: {
    ReportHeader,
    ReportFilterSelector,
    ReportContainer,
    V4Button,
  },
  data() {
    return {
      from: 0,
      to: 0,
      groupBy: GROUP_BY_FILTER[1],
      businessHours: false,
    };
  },
  methods: {
    fetchAllData() {
      this.fetchAccountSummary();
      this.fetchChartData();
    },
    fetchAccountSummary() {
      try {
        this.$store.dispatch('fetchAccountSummary', this.getRequestPayload());
      } catch {
        useAlert(this.$t('REPORT.SUMMARY_FETCHING_FAILED'));
      }
    },
    fetchChartData() {
      [
        'CONVERSATIONS',
        'INCOMING_MESSAGES',
        'OUTGOING_MESSAGES',
        'FIRST_RESPONSE_TIME',
        'RESOLUTION_TIME',
        'RESOLUTION_COUNT',
        'REPLY_TIME',
      ].forEach(async key => {
        try {
          await this.$store.dispatch('fetchAccountReport', {
            metric: REPORTS_KEYS[key],
            ...this.getRequestPayload(),
          });
        } catch {
          useAlert(this.$t('REPORT.DATA_FETCHING_FAILED'));
        }
      });
    },
    getRequestPayload() {
      const { from, to, groupBy, businessHours } = this;

      return {
        from,
        to,
        groupBy: groupBy?.period,
        businessHours,
      };
    },
    downloadAgentReports() {
      const { from, to } = this;
      const fileName = `agent-report-${format(
        fromUnixTime(to),
        'dd-MM-yyyy'
      )}.csv`;
      this.$store.dispatch('downloadAgentReports', { from, to, fileName });
    },
    onFilterChange({ from, to, groupBy, businessHours }) {
      this.from = from;
      this.to = to;
      this.groupBy = groupBy;
      this.businessHours = businessHours;
      this.fetchAllData();

      useTrack(REPORTS_EVENTS.FILTER_REPORT, {
        filterValue: { from, to, groupBy, businessHours },
        reportType: 'conversations',
      });
    },
  },
};
</script>

<template>
<<<<<<< HEAD
  <div class="flex-1 p-1 overflow-auto">
    <div class="max-w-[960px] w-full mx-auto mb-10">
      <woot-button
        color-scheme="primary"
        icon="arrow-download"
        @click="downloadAgentReports"
      >
        {{ $t('REPORT.DOWNLOAD_AGENT_REPORTS') }}
      </woot-button>
      <ReportFilterSelector
        :show-agents-filter="false"
        show-group-by-filter
        @filter-change="onFilterChange"
      />
      <ReportContainer :group-by="groupBy" />
    </div>
=======
  <ReportHeader :header-title="$t('REPORT.HEADER')">
    <V4Button
      :label="$t('REPORT.DOWNLOAD_AGENT_REPORTS')"
      icon="i-ph-download-simple"
      size="sm"
      @click="downloadAgentReports"
    />
  </ReportHeader>
  <div class="flex flex-col gap-3">
    <ReportFilterSelector
      :show-agents-filter="false"
      show-group-by-filter
      @filter-change="onFilterChange"
    />
    <ReportContainer :group-by="groupBy" />
>>>>>>> cdff624a
  </div>
</template><|MERGE_RESOLUTION|>--- conflicted
+++ resolved
@@ -102,24 +102,6 @@
 </script>
 
 <template>
-<<<<<<< HEAD
-  <div class="flex-1 p-1 overflow-auto">
-    <div class="max-w-[960px] w-full mx-auto mb-10">
-      <woot-button
-        color-scheme="primary"
-        icon="arrow-download"
-        @click="downloadAgentReports"
-      >
-        {{ $t('REPORT.DOWNLOAD_AGENT_REPORTS') }}
-      </woot-button>
-      <ReportFilterSelector
-        :show-agents-filter="false"
-        show-group-by-filter
-        @filter-change="onFilterChange"
-      />
-      <ReportContainer :group-by="groupBy" />
-    </div>
-=======
   <ReportHeader :header-title="$t('REPORT.HEADER')">
     <V4Button
       :label="$t('REPORT.DOWNLOAD_AGENT_REPORTS')"
@@ -135,6 +117,5 @@
       @filter-change="onFilterChange"
     />
     <ReportContainer :group-by="groupBy" />
->>>>>>> cdff624a
   </div>
 </template>