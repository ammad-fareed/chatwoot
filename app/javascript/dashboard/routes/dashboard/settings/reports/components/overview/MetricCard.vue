<script>
import Spinner from 'shared/components/Spinner.vue';

export default {
  name: 'MetricCard',
  components: {
    Spinner,
  },
  props: {
    header: {
      type: String,
      default: '',
    },
    isLoading: {
      type: Boolean,
      default: false,
    },
    loadingMessage: {
      type: String,
      default: '',
    },
  },
};
</script>

<template>
  <div
<<<<<<< HEAD
    class="metric-card flex flex-col px-6 py-5 overflow-hidden flex-grow text-slate-700 dark:text-slate-100 min-h-[8rem] shadow outline-1 outline outline-n-container group/cardLayout rounded-2xl bg-n-solid-2"
=======
    class="flex flex-col m-0.5 px-6 py-5 overflow-hidden rounded-xl flex-grow text-n-slate-12 shadow outline-1 outline outline-n-container bg-n-solid-2 min-h-[10rem]"
>>>>>>> cdff624a
  >
    <div
      class="card-header grid w-full mb-4 grid-cols-[repeat(auto-fit,minmax(max-content,50%))] gap-y-2"
    >
      <slot name="header">
<<<<<<< HEAD
        <div class="flex items-center gap-0.5 flex-row">
          <h5
            class="mb-0 text-slate-800 dark:text-slate-100 font-medium text-lg"
          >
=======
        <div class="flex items-center gap-2 flex-row">
          <h5 class="mb-0 text-n-slate-12 font-medium text-lg">
>>>>>>> cdff624a
            {{ header }}
          </h5>
          <span
            class="flex flex-row items-center py-0.5 px-2 rounded bg-n-teal-3 text-xs"
          >
            <span
              class="bg-n-teal-9 h-1 w-1 rounded-full mr-1 rtl:mr-0 rtl:ml-0"
            />
            <span class="text-xs text-n-teal-11">
              {{ $t('OVERVIEW_REPORTS.LIVE') }}
            </span>
          </span>
        </div>
        <div
          class="transition-opacity duration-200 ease-in-out opacity-20 hover:opacity-100 flex flex-row items-center justify-end gap-2"
        >
          <slot name="control" />
        </div>
      </slot>
    </div>
    <div
      v-if="!isLoading"
      class="card-body max-w-full w-full ml-auto mr-auto justify-between flex"
    >
      <slot />
    </div>
    <div
      v-else-if="isLoading"
      class="items-center flex text-base justify-center px-12 py-6"
    >
      <Spinner />
      <span class="text-n-slate-11">
        {{ loadingMessage }}
      </span>
    </div>
  </div>
</template><|MERGE_RESOLUTION|>--- conflicted
+++ resolved
@@ -25,25 +25,14 @@
 
 <template>
   <div
-<<<<<<< HEAD
-    class="metric-card flex flex-col px-6 py-5 overflow-hidden flex-grow text-slate-700 dark:text-slate-100 min-h-[8rem] shadow outline-1 outline outline-n-container group/cardLayout rounded-2xl bg-n-solid-2"
-=======
     class="flex flex-col m-0.5 px-6 py-5 overflow-hidden rounded-xl flex-grow text-n-slate-12 shadow outline-1 outline outline-n-container bg-n-solid-2 min-h-[10rem]"
->>>>>>> cdff624a
   >
     <div
       class="card-header grid w-full mb-4 grid-cols-[repeat(auto-fit,minmax(max-content,50%))] gap-y-2"
     >
       <slot name="header">
-<<<<<<< HEAD
-        <div class="flex items-center gap-0.5 flex-row">
-          <h5
-            class="mb-0 text-slate-800 dark:text-slate-100 font-medium text-lg"
-          >
-=======
         <div class="flex items-center gap-2 flex-row">
           <h5 class="mb-0 text-n-slate-12 font-medium text-lg">
->>>>>>> cdff624a
             {{ header }}
           </h5>
           <span
