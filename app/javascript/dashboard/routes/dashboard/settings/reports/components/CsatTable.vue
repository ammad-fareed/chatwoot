<script setup>
import { defineEmits, computed, h } from 'vue';
import { useMapGetter } from 'dashboard/composables/store';
import { useI18n } from 'vue-i18n';

// [TODO] Instead of converting the values to their reprentation when building the tableData
// We should do the change in the cell
import { messageStamp, dynamicTime } from 'shared/helpers/timeHelper';

// components
import Table from 'dashboard/components/table/Table.vue';
import Pagination from 'dashboard/components/table/Pagination.vue';
import UserAvatarWithName from 'dashboard/components/widgets/UserAvatarWithName.vue';
import ConversationCell from './ConversationCell.vue';

// constants
import { CSAT_RATINGS } from 'shared/constants/messages';

import {
  useVueTable,
  createColumnHelper,
  getCoreRowModel,
} from '@tanstack/vue-table';

const { pageIndex } = defineProps({
  pageIndex: {
    type: Number,
    default: 0,
  },
});

const emit = defineEmits(['pageChange']);
const { t } = useI18n();
// const isRTL = useMapGetter('accounts/isRTL');
const csatResponses = useMapGetter('csat/getCSATResponses');
const metrics = useMapGetter('csat/getMetrics');

const tableData = computed(() => {
  return csatResponses.value.map(response => ({
    contact: response.contact,
    assignedAgent: response.assigned_agent,
    rating: response.rating,
    feedbackText: response.feedback_message || '---',
    conversationId: response.conversation_id,
    createdAgo: dynamicTime(response.created_at),
    createdAt: messageStamp(response.created_at, 'LLL d yyyy, h:mm a'),
  }));
});

const defaulSpanRender = cellProps =>
  h(
    'span',
    {
      class: cellProps.getValue() ? '' : 'text-slate-300 dark:text-slate-700',
    },
    cellProps.getValue() ? cellProps.getValue() : '---'
  );

const columnHelper = createColumnHelper();

const columns = [
  columnHelper.accessor('contact', {
    header: t('CSAT_REPORTS.TABLE.HEADER.CONTACT_NAME'),
    width: 200,
    cell: cellProps => {
      const { contact } = cellProps.row.original;
      if (contact) {
        return h(UserAvatarWithName, { user: contact });
      }
      return '--';
    },
  }),
  columnHelper.accessor('assignedAgent', {
    header: t('CSAT_REPORTS.TABLE.HEADER.AGENT_NAME'),
    width: 200,
    cell: cellProps => {
      const { assignedAgent } = cellProps.row.original;
      if (assignedAgent) {
        return h(UserAvatarWithName, { user: assignedAgent });
      }
      return '--';
    },
  }),
  columnHelper.accessor('rating', {
    header: t('CSAT_REPORTS.TABLE.HEADER.RATING'),
    align: 'center',
    width: 80,
    cell: cellProps => {
      const { rating: giveRating } = cellProps.row.original;
      const [ratingObject = {}] = CSAT_RATINGS.filter(
        rating => rating.value === giveRating
      );

      return h(
        'span',
        {
          class: ratingObject.emoji
            ? 'emoji-response text-lg'
            : 'text-slate-300 dark:text-slate-700',
        },
        ratingObject.emoji || '---'
      );
    },
  }),
  columnHelper.accessor('feedbackText', {
    header: t('CSAT_REPORTS.TABLE.HEADER.FEEDBACK_TEXT'),
    width: 400,
    cell: defaulSpanRender,
  }),
  columnHelper.accessor('conversationId', {
    header: '',
    width: 100,
    cell: cellProps => h(ConversationCell, cellProps),
  }),
];

const paginationParams = computed(() => {
  return {
    pageIndex: pageIndex,
    pageSize: 25,
  };
});

const table = useVueTable({
  get data() {
    return tableData.value;
  },
  columns,
  manualPagination: true,
  enableSorting: false,
  getCoreRowModel: getCoreRowModel(),
  get rowCount() {
    return metrics.value.totalResponseCount;
  },
  state: {
    get pagination() {
      return paginationParams.value;
    },
  },
  onPaginationChange: updater => {
    const newPagintaion = updater(paginationParams.value);
    emit('pageChange', newPagintaion.pageIndex);
  },
});
</script>

<template>
  <div
<<<<<<< HEAD
    class="shadow outline-1 outline outline-n-container group/cardLayout rounded-2xl bg-n-solid-2 px-6 py-5"
=======
    class="shadow outline-1 outline outline-n-container rounded-xl bg-n-solid-2 px-6 py-5"
>>>>>>> cdff624a
  >
    <Table :table="table" class="max-h-[calc(100vh-21.875rem)]" />
    <div
      v-show="!tableData.length"
<<<<<<< HEAD
      class="flex items-center -mt-1 justify-center h-48 w-full border-0 text-slate-600 dark:text-slate-200"
=======
      class="h-48 flex items-center justify-center text-n-slate-12 text-sm"
>>>>>>> cdff624a
    >
      {{ $t('CSAT_REPORTS.NO_RECORDS') }}
    </div>
    <div v-if="metrics.totalResponseCount" class="table-pagination">
      <Pagination class="mt-2" :table="table" />
    </div>
  </div>
</template><|MERGE_RESOLUTION|>--- conflicted
+++ resolved
@@ -146,20 +146,12 @@
 
 <template>
   <div
-<<<<<<< HEAD
-    class="shadow outline-1 outline outline-n-container group/cardLayout rounded-2xl bg-n-solid-2 px-6 py-5"
-=======
     class="shadow outline-1 outline outline-n-container rounded-xl bg-n-solid-2 px-6 py-5"
->>>>>>> cdff624a
   >
     <Table :table="table" class="max-h-[calc(100vh-21.875rem)]" />
     <div
       v-show="!tableData.length"
-<<<<<<< HEAD
-      class="flex items-center -mt-1 justify-center h-48 w-full border-0 text-slate-600 dark:text-slate-200"
-=======
       class="h-48 flex items-center justify-center text-n-slate-12 text-sm"
->>>>>>> cdff624a
     >
       {{ $t('CSAT_REPORTS.NO_RECORDS') }}
     </div>
