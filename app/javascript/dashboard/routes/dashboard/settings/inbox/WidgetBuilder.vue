--- conflicted
+++ resolved
@@ -1,160 +1,3 @@
-<<<<<<< HEAD
-=======
-<template>
-  <div class="mx-8">
-    <div class="widget-builder-container">
-      <div class="settings-container w-100 lg:w-[40%]">
-        <div class="settings-content">
-          <form @submit.prevent="updateWidget">
-            <woot-avatar-uploader
-              :label="
-                $t('INBOX_MGMT.WIDGET_BUILDER.WIDGET_OPTIONS.AVATAR.LABEL')
-              "
-              :src="avatarUrl"
-              delete-avatar
-              @change="handleImageUpload"
-              @onAvatarDelete="handleAvatarDelete"
-            />
-            <woot-input
-              v-model.trim="websiteName"
-              :class="{ error: v$.websiteName.$error }"
-              :label="
-                $t(
-                  'INBOX_MGMT.WIDGET_BUILDER.WIDGET_OPTIONS.WEBSITE_NAME.LABEL'
-                )
-              "
-              :placeholder="
-                $t(
-                  'INBOX_MGMT.WIDGET_BUILDER.WIDGET_OPTIONS.WEBSITE_NAME.PLACE_HOLDER'
-                )
-              "
-              :error="websiteNameValidationErrorMsg"
-              @blur="v$.websiteName.$touch"
-            />
-            <woot-input
-              v-model.trim="welcomeHeading"
-              :label="
-                $t(
-                  'INBOX_MGMT.WIDGET_BUILDER.WIDGET_OPTIONS.WELCOME_HEADING.LABEL'
-                )
-              "
-              :placeholder="
-                $t(
-                  'INBOX_MGMT.WIDGET_BUILDER.WIDGET_OPTIONS.WELCOME_HEADING.PLACE_HOLDER'
-                )
-              "
-            />
-            <woot-input
-              v-model.trim="welcomeTagline"
-              :label="
-                $t(
-                  'INBOX_MGMT.WIDGET_BUILDER.WIDGET_OPTIONS.WELCOME_TAGLINE.LABEL'
-                )
-              "
-              :placeholder="
-                $t(
-                  'INBOX_MGMT.WIDGET_BUILDER.WIDGET_OPTIONS.WELCOME_TAGLINE.PLACE_HOLDER'
-                )
-              "
-            />
-            <label>
-              {{
-                $t('INBOX_MGMT.WIDGET_BUILDER.WIDGET_OPTIONS.REPLY_TIME.LABEL')
-              }}
-              <select v-model="replyTime">
-                <option
-                  v-for="option in getReplyTimeOptions"
-                  :key="option.key"
-                  :value="option.value"
-                >
-                  {{ option.text }}
-                </option>
-              </select>
-            </label>
-            <label>
-              {{
-                $t(
-                  'INBOX_MGMT.WIDGET_BUILDER.WIDGET_OPTIONS.WIDGET_COLOR_LABEL'
-                )
-              }}
-              <woot-color-picker v-model="color" />
-            </label>
-            <input-radio-group
-              name="widget-bubble-position"
-              :label="
-                $t(
-                  'INBOX_MGMT.WIDGET_BUILDER.WIDGET_OPTIONS.WIDGET_BUBBLE_POSITION_LABEL'
-                )
-              "
-              :items="widgetBubblePositions"
-              :action="handleWidgetBubblePositionChange"
-            />
-            <input-radio-group
-              name="widget-bubble-type"
-              :label="
-                $t(
-                  'INBOX_MGMT.WIDGET_BUILDER.WIDGET_OPTIONS.WIDGET_BUBBLE_TYPE_LABEL'
-                )
-              "
-              :items="widgetBubbleTypes"
-              :action="handleWidgetBubbleTypeChange"
-            />
-            <woot-input
-              v-model.trim="widgetBubbleLauncherTitle"
-              :label="
-                $t(
-                  'INBOX_MGMT.WIDGET_BUILDER.WIDGET_OPTIONS.WIDGET_BUBBLE_LAUNCHER_TITLE.LABEL'
-                )
-              "
-              :placeholder="
-                $t(
-                  'INBOX_MGMT.WIDGET_BUILDER.WIDGET_OPTIONS.WIDGET_BUBBLE_LAUNCHER_TITLE.PLACE_HOLDER'
-                )
-              "
-            />
-            <woot-submit-button
-              class="submit-button"
-              :button-text="
-                $t(
-                  'INBOX_MGMT.WIDGET_BUILDER.WIDGET_OPTIONS.UPDATE.BUTTON_TEXT'
-                )
-              "
-              :loading="uiFlags.isUpdating"
-              :disabled="v$.$invalid || uiFlags.isUpdating"
-            />
-          </form>
-        </div>
-      </div>
-      <div class="widget-container w-100 lg:w-3/5">
-        <input-radio-group
-          name="widget-view-options"
-          :items="getWidgetViewOptions"
-          :action="handleWidgetViewChange"
-          :style="{ 'text-align': 'center' }"
-        />
-        <div v-if="isWidgetPreview" class="widget-preview">
-          <Widget
-            :welcome-heading="welcomeHeading"
-            :welcome-tagline="welcomeTagline"
-            :website-name="websiteName"
-            :logo="avatarUrl"
-            is-online
-            :reply-time="replyTime"
-            :color="color"
-            :widget-bubble-position="widgetBubblePosition"
-            :widget-bubble-launcher-title="widgetBubbleLauncherTitle"
-            :widget-bubble-type="widgetBubbleType"
-          />
-        </div>
-        <div v-else class="widget-script">
-          <woot-code :script="widgetScript" />
-        </div>
-      </div>
-    </div>
-  </div>
-</template>
-
->>>>>>> ce8e1ec9
 <script>
 import { mapGetters } from 'vuex';
 import { useAlert } from 'dashboard/composables';
@@ -549,9 +392,9 @@
       <div class="widget-container w-100 lg:w-3/5">
         <InputRadioGroup
           name="widget-view-options"
+          class="text-center"
           :items="getWidgetViewOptions"
           :action="handleWidgetViewChange"
-          class="text-center"
         />
         <div v-if="isWidgetPreview" class="widget-preview">
           <Widget
