<<<<<<< HEAD
=======
<!-- eslint-disable vue/no-mutating-props -->
<template>
  <woot-modal :show.sync="show" :on-close="onClose">
    <woot-modal-header
      :header-title="$t('HELP_CENTER.CATEGORY.ADD.TITLE')"
      :header-content="$t('HELP_CENTER.CATEGORY.ADD.SUB_TITLE')"
    />
    <form class="w-full" @submit.prevent="onCreate">
      <div class="w-full">
        <div class="flex flex-row w-full mx-0 mt-0 mb-4">
          <div class="w-[50%]">
            <label>
              <span>{{ $t('HELP_CENTER.CATEGORY.ADD.PORTAL') }}</span>
              <p class="text-slate-600 dark:text-slate-400">{{ portalName }}</p>
            </label>
          </div>
          <div class="w-[50%]">
            <label>
              <span>{{ $t('HELP_CENTER.CATEGORY.ADD.LOCALE') }}</span>
              <p class="text-slate-600 dark:text-slate-400">{{ locale }}</p>
            </label>
          </div>
        </div>
        <category-name-icon-input
          :label="$t('HELP_CENTER.CATEGORY.ADD.NAME.LABEL')"
          :placeholder="$t('HELP_CENTER.CATEGORY.ADD.NAME.PLACEHOLDER')"
          :help-text="$t('HELP_CENTER.CATEGORY.ADD.NAME.HELP_TEXT')"
          :has-error="v$.name.$error"
          :error-message="$t('HELP_CENTER.CATEGORY.ADD.NAME.ERROR')"
          @name-change="onNameChange"
          @icon-change="onClickInsertEmoji"
        />
        <woot-input
          v-model.trim="slug"
          :class="{ error: v$.slug.$error }"
          class="w-full"
          :error="slugError"
          :label="$t('HELP_CENTER.CATEGORY.ADD.SLUG.LABEL')"
          :placeholder="$t('HELP_CENTER.CATEGORY.ADD.SLUG.PLACEHOLDER')"
          :help-text="$t('HELP_CENTER.CATEGORY.ADD.SLUG.HELP_TEXT')"
          @input="v$.slug.$touch"
        />
        <label>
          {{ $t('HELP_CENTER.CATEGORY.ADD.DESCRIPTION.LABEL') }}
          <textarea
            v-model="description"
            rows="3"
            type="text"
            :placeholder="
              $t('HELP_CENTER.CATEGORY.ADD.DESCRIPTION.PLACEHOLDER')
            "
          />
        </label>
        <div class="w-full">
          <div class="flex flex-row justify-end w-full gap-2 px-0 py-2">
            <woot-button class="button clear" @click.prevent="onClose">
              {{ $t('HELP_CENTER.CATEGORY.ADD.BUTTONS.CANCEL') }}
            </woot-button>
            <woot-button @click="addCategory">
              {{ $t('HELP_CENTER.CATEGORY.ADD.BUTTONS.CREATE') }}
            </woot-button>
          </div>
        </div>
      </div>
    </form>
  </woot-modal>
</template>

>>>>>>> ce8e1ec9
<script>
import { useVuelidate } from '@vuelidate/core';
import { useAlert } from 'dashboard/composables';
import { required, minLength } from '@vuelidate/validators';
import { convertToCategorySlug } from 'dashboard/helper/commons.js';
import { PORTALS_EVENTS } from '../../../../../helper/AnalyticsHelper/events';
import CategoryNameIconInput from './NameEmojiInput.vue';

export default {
  components: { CategoryNameIconInput },
  props: {
    show: {
      type: Boolean,
      default: true,
    },
    portalName: {
      type: String,
      default: '',
    },
    locale: {
      type: String,
      default: '',
    },
    portalSlug: {
      type: String,
      default: '',
    },
  },
  setup() {
    return { v$: useVuelidate() };
  },
  data() {
    return {
      name: '',
      icon: '',
      slug: '',
      description: '',
    };
  },
  validations: {
    name: {
      required,
      minLength: minLength(2),
    },
    slug: {
      required,
    },
  },
  computed: {
    selectedPortalSlug() {
      return this.$route.params.portalSlug
        ? this.$route.params.portalSlug
        : this.portalSlug;
    },
    slugError() {
      if (this.v$.slug.$error) {
        return this.$t('HELP_CENTER.CATEGORY.ADD.SLUG.ERROR');
      }
      return '';
    },
  },
  methods: {
    onNameChange(name) {
      this.name = name;
      this.slug = convertToCategorySlug(this.name);
    },
    onCreate() {
      this.$emit('create');
    },
    onClose() {
      this.$emit('cancel');
    },
    onClickInsertEmoji(emoji) {
      this.icon = emoji;
    },

    async addCategory() {
      const { name, slug, description, locale, icon } = this;
      const data = {
        name,
        icon,
        slug,
        description,
        locale,
      };
      this.v$.$touch();
      if (this.v$.$invalid) {
        return;
      }
      try {
        await this.$store.dispatch('categories/create', {
          portalSlug: this.selectedPortalSlug,
          categoryObj: data,
        });
        this.alertMessage = this.$t(
          'HELP_CENTER.CATEGORY.ADD.API.SUCCESS_MESSAGE'
        );
        this.onClose();
        this.$track(PORTALS_EVENTS.CREATE_CATEGORY, {
          hasDescription: Boolean(description),
        });
      } catch (error) {
        const errorMessage = error?.message;
        this.alertMessage =
          errorMessage || this.$t('HELP_CENTER.CATEGORY.ADD.API.ERROR_MESSAGE');
      } finally {
        useAlert(this.alertMessage);
      }
    },
  },
};
</script>

<!-- eslint-disable vue/no-mutating-props -->
<template>
  <woot-modal :show.sync="show" :on-close="onClose">
    <woot-modal-header
      :header-title="$t('HELP_CENTER.CATEGORY.ADD.TITLE')"
      :header-content="$t('HELP_CENTER.CATEGORY.ADD.SUB_TITLE')"
    />
    <form class="w-full" @submit.prevent="onCreate">
      <div class="w-full">
        <div class="flex flex-row w-full mx-0 mt-0 mb-4">
          <div class="w-[50%]">
            <label>
              <span>{{ $t('HELP_CENTER.CATEGORY.ADD.PORTAL') }}</span>
              <p class="text-slate-600 dark:text-slate-400">{{ portalName }}</p>
            </label>
          </div>
          <div class="w-[50%]">
            <label>
              <span>{{ $t('HELP_CENTER.CATEGORY.ADD.LOCALE') }}</span>
              <p class="text-slate-600 dark:text-slate-400">{{ locale }}</p>
            </label>
          </div>
        </div>
        <CategoryNameIconInput
          :label="$t('HELP_CENTER.CATEGORY.ADD.NAME.LABEL')"
          :placeholder="$t('HELP_CENTER.CATEGORY.ADD.NAME.PLACEHOLDER')"
          :help-text="$t('HELP_CENTER.CATEGORY.ADD.NAME.HELP_TEXT')"
          :has-error="v$.name.$error"
          :error-message="$t('HELP_CENTER.CATEGORY.ADD.NAME.ERROR')"
          @nameChange="onNameChange"
          @iconChange="onClickInsertEmoji"
        />
        <woot-input
          v-model.trim="slug"
          :class="{ error: v$.slug.$error }"
          class="w-full"
          :error="slugError"
          :label="$t('HELP_CENTER.CATEGORY.ADD.SLUG.LABEL')"
          :placeholder="$t('HELP_CENTER.CATEGORY.ADD.SLUG.PLACEHOLDER')"
          :help-text="$t('HELP_CENTER.CATEGORY.ADD.SLUG.HELP_TEXT')"
          @input="v$.slug.$touch"
        />
        <label>
          {{ $t('HELP_CENTER.CATEGORY.ADD.DESCRIPTION.LABEL') }}
          <textarea
            v-model="description"
            rows="3"
            type="text"
            :placeholder="
              $t('HELP_CENTER.CATEGORY.ADD.DESCRIPTION.PLACEHOLDER')
            "
          />
        </label>
        <div class="w-full">
          <div class="flex flex-row justify-end w-full gap-2 px-0 py-2">
            <woot-button class="button clear" @click.prevent="onClose">
              {{ $t('HELP_CENTER.CATEGORY.ADD.BUTTONS.CANCEL') }}
            </woot-button>
            <woot-button @click="addCategory">
              {{ $t('HELP_CENTER.CATEGORY.ADD.BUTTONS.CREATE') }}
            </woot-button>
          </div>
        </div>
      </div>
    </form>
  </woot-modal>
</template>

<style scoped lang="scss">
.input-container::v-deep {
  @apply mt-0 mb-4 mx-0;

  input {
    @apply mb-0;
  }
}
</style><|MERGE_RESOLUTION|>--- conflicted
+++ resolved
@@ -1,74 +1,3 @@
-<<<<<<< HEAD
-=======
-<!-- eslint-disable vue/no-mutating-props -->
-<template>
-  <woot-modal :show.sync="show" :on-close="onClose">
-    <woot-modal-header
-      :header-title="$t('HELP_CENTER.CATEGORY.ADD.TITLE')"
-      :header-content="$t('HELP_CENTER.CATEGORY.ADD.SUB_TITLE')"
-    />
-    <form class="w-full" @submit.prevent="onCreate">
-      <div class="w-full">
-        <div class="flex flex-row w-full mx-0 mt-0 mb-4">
-          <div class="w-[50%]">
-            <label>
-              <span>{{ $t('HELP_CENTER.CATEGORY.ADD.PORTAL') }}</span>
-              <p class="text-slate-600 dark:text-slate-400">{{ portalName }}</p>
-            </label>
-          </div>
-          <div class="w-[50%]">
-            <label>
-              <span>{{ $t('HELP_CENTER.CATEGORY.ADD.LOCALE') }}</span>
-              <p class="text-slate-600 dark:text-slate-400">{{ locale }}</p>
-            </label>
-          </div>
-        </div>
-        <category-name-icon-input
-          :label="$t('HELP_CENTER.CATEGORY.ADD.NAME.LABEL')"
-          :placeholder="$t('HELP_CENTER.CATEGORY.ADD.NAME.PLACEHOLDER')"
-          :help-text="$t('HELP_CENTER.CATEGORY.ADD.NAME.HELP_TEXT')"
-          :has-error="v$.name.$error"
-          :error-message="$t('HELP_CENTER.CATEGORY.ADD.NAME.ERROR')"
-          @name-change="onNameChange"
-          @icon-change="onClickInsertEmoji"
-        />
-        <woot-input
-          v-model.trim="slug"
-          :class="{ error: v$.slug.$error }"
-          class="w-full"
-          :error="slugError"
-          :label="$t('HELP_CENTER.CATEGORY.ADD.SLUG.LABEL')"
-          :placeholder="$t('HELP_CENTER.CATEGORY.ADD.SLUG.PLACEHOLDER')"
-          :help-text="$t('HELP_CENTER.CATEGORY.ADD.SLUG.HELP_TEXT')"
-          @input="v$.slug.$touch"
-        />
-        <label>
-          {{ $t('HELP_CENTER.CATEGORY.ADD.DESCRIPTION.LABEL') }}
-          <textarea
-            v-model="description"
-            rows="3"
-            type="text"
-            :placeholder="
-              $t('HELP_CENTER.CATEGORY.ADD.DESCRIPTION.PLACEHOLDER')
-            "
-          />
-        </label>
-        <div class="w-full">
-          <div class="flex flex-row justify-end w-full gap-2 px-0 py-2">
-            <woot-button class="button clear" @click.prevent="onClose">
-              {{ $t('HELP_CENTER.CATEGORY.ADD.BUTTONS.CANCEL') }}
-            </woot-button>
-            <woot-button @click="addCategory">
-              {{ $t('HELP_CENTER.CATEGORY.ADD.BUTTONS.CREATE') }}
-            </woot-button>
-          </div>
-        </div>
-      </div>
-    </form>
-  </woot-modal>
-</template>
-
->>>>>>> ce8e1ec9
 <script>
 import { useVuelidate } from '@vuelidate/core';
 import { useAlert } from 'dashboard/composables';
@@ -211,8 +140,8 @@
           :help-text="$t('HELP_CENTER.CATEGORY.ADD.NAME.HELP_TEXT')"
           :has-error="v$.name.$error"
           :error-message="$t('HELP_CENTER.CATEGORY.ADD.NAME.ERROR')"
-          @nameChange="onNameChange"
-          @iconChange="onClickInsertEmoji"
+          @name-change="onNameChange"
+          @icon-change="onClickInsertEmoji"
         />
         <woot-input
           v-model.trim="slug"
