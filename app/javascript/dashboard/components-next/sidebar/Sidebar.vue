<script setup>
import { h, computed, onMounted } from 'vue';
import { provideSidebarContext } from './provider';
import { useAccount } from 'dashboard/composables/useAccount';
import { useKbd } from 'dashboard/composables/utils/useKbd';
import { useMapGetter } from 'dashboard/composables/store';
import { useStore } from 'vuex';
import { useI18n } from 'vue-i18n';
import { useStorage } from '@vueuse/core';
import { useSidebarKeyboardShortcuts } from './useSidebarKeyboardShortcuts';
import { FEATURE_FLAGS } from 'dashboard/featureFlags';

import Button from 'dashboard/components-next/button/Button.vue';
import SidebarGroup from './SidebarGroup.vue';
import SidebarProfileMenu from './SidebarProfileMenu.vue';
import ChannelLeaf from './ChannelLeaf.vue';
import SidebarAccountSwitcher from './SidebarAccountSwitcher.vue';
import Logo from 'next/icon/Logo.vue';
import ComposeConversation from 'dashboard/components-next/NewConversation/ComposeConversation.vue';

const emit = defineEmits([
  'closeKeyShortcutModal',
  'openKeyShortcutModal',
  'showCreateAccountModal',
]);

const { accountScopedRoute } = useAccount();
const store = useStore();
const searchShortcut = useKbd([`$mod`, 'k']);
const { t } = useI18n();

const toggleShortcutModalFn = show => {
  if (show) {
    emit('openKeyShortcutModal');
  } else {
    emit('closeKeyShortcutModal');
  }
};

const currentAccountId = useMapGetter('getCurrentAccountId');
const isFeatureEnabledonAccount = useMapGetter(
  'accounts/isFeatureEnabledonAccount'
);

const globalConfig = useMapGetter('globalConfig/get');

const showV4Routes = computed(() => {
  return isFeatureEnabledonAccount.value(
    currentAccountId.value,
    FEATURE_FLAGS.REPORT_V4
  );
});

useSidebarKeyboardShortcuts(toggleShortcutModalFn);

// We're using localStorage to store the expanded item in the sidebar
// This helps preserve context when navigating between portal and dashboard layouts
// and also when the user refreshes the page
const expandedItem = useStorage(
  'next-sidebar-expanded-item',
  null,
  sessionStorage
);

const setExpandedItem = name => {
  expandedItem.value = expandedItem.value === name ? null : name;
};
provideSidebarContext({
  expandedItem,
  setExpandedItem,
});

const inboxes = useMapGetter('inboxes/getInboxes');
const labels = useMapGetter('labels/getLabelsOnSidebar');
const teams = useMapGetter('teams/getMyTeams');
const contactCustomViews = useMapGetter('customViews/getContactCustomViews');
const conversationCustomViews = useMapGetter(
  'customViews/getConversationCustomViews'
);

onMounted(() => {
  store.dispatch('labels/get');
  store.dispatch('inboxes/get');
  store.dispatch('notifications/unReadCount');
  store.dispatch('teams/get');
  store.dispatch('attributes/get');
  store.dispatch('customViews/get', 'conversation');
  store.dispatch('customViews/get', 'contact');
});

const sortedInboxes = computed(() =>
  inboxes.value.slice().sort((a, b) => a.name.localeCompare(b.name))
);

const newReportRoutes = [
  {
    name: 'Reports Agent',
    label: t('SIDEBAR.REPORTS_AGENT'),
    to: accountScopedRoute('agent_reports_index'),
    activeOn: ['agent_reports_show'],
  },
  {
    name: 'Reports Label',
    label: t('SIDEBAR.REPORTS_LABEL'),
    to: accountScopedRoute('label_reports'),
  },
  {
    name: 'Reports Inbox',
    label: t('SIDEBAR.REPORTS_INBOX'),
    to: accountScopedRoute('inbox_reports_index'),
    activeOn: ['inbox_reports_show'],
  },
  {
    name: 'Reports Team',
    label: t('SIDEBAR.REPORTS_TEAM'),
    to: accountScopedRoute('team_reports_index'),
    activeOn: ['team_reports_show'],
  },
];

const oldReportRoutes = [
  {
    name: 'Reports Agent',
    label: t('SIDEBAR.REPORTS_AGENT'),
    to: accountScopedRoute('agent_reports'),
  },
  {
    name: 'Reports Label',
    label: t('SIDEBAR.REPORTS_LABEL'),
    to: accountScopedRoute('label_reports'),
  },
  {
    name: 'Reports Inbox',
    label: t('SIDEBAR.REPORTS_INBOX'),
    to: accountScopedRoute('inbox_reports'),
  },
  {
    name: 'Reports Team',
    label: t('SIDEBAR.REPORTS_TEAM'),
    to: accountScopedRoute('team_reports'),
  },
];

const reportRoutes = computed(() =>
  showV4Routes.value ? newReportRoutes : oldReportRoutes
);

const menuItems = computed(() => {
  return [
    {
      name: 'Inbox',
      label: t('SIDEBAR.INBOX'),
      icon: 'i-lucide-inbox',
      to: accountScopedRoute('inbox_view'),
      activeOn: ['inbox_view', 'inbox_view_conversation'],
      getterKeys: {
        badge: 'notifications/getHasUnreadNotifications',
      },
    },
    {
      name: 'Conversation',
      label: t('SIDEBAR.CONVERSATIONS'),
      icon: 'i-lucide-message-circle',
      children: [
        {
          name: 'All',
          label: t('SIDEBAR.ALL_CONVERSATIONS'),
          activeOn: ['inbox_conversation'],
          to: accountScopedRoute('home'),
        },
        {
          name: 'Mentions',
          label: t('SIDEBAR.MENTIONED_CONVERSATIONS'),
          activeOn: ['conversation_through_mentions'],
          to: accountScopedRoute('conversation_mentions'),
        },
        {
          name: 'Unattended',
          activeOn: ['conversation_through_unattended'],
          label: t('SIDEBAR.UNATTENDED_CONVERSATIONS'),
          to: accountScopedRoute('conversation_unattended'),
        },
        {
          name: 'Folders',
          label: t('SIDEBAR.CUSTOM_VIEWS_FOLDER'),
          icon: 'i-lucide-folder',
          activeOn: ['conversations_through_folders'],
          children: conversationCustomViews.value.map(view => ({
            name: `${view.name}-${view.id}`,
            label: view.name,
            to: accountScopedRoute('folder_conversations', { id: view.id }),
          })),
        },
        {
          name: 'Teams',
          label: t('SIDEBAR.TEAMS'),
          icon: 'i-lucide-users',
          activeOn: ['conversations_through_team'],
          children: teams.value.map(team => ({
            name: `${team.name}-${team.id}`,
            label: team.name,
            to: accountScopedRoute('team_conversations', { teamId: team.id }),
          })),
        },
        {
          name: 'Channels',
          label: t('SIDEBAR.CHANNELS'),
          icon: 'i-lucide-mailbox',
          activeOn: ['conversation_through_inbox'],
          children: sortedInboxes.value.map(inbox => ({
            name: `${inbox.name}-${inbox.id}`,
            label: inbox.name,
            to: accountScopedRoute('inbox_dashboard', { inbox_id: inbox.id }),
            component: leafProps =>
              h(ChannelLeaf, {
                label: leafProps.label,
                active: leafProps.active,
                inbox,
              }),
          })),
        },
        {
          name: 'Labels',
          label: t('SIDEBAR.LABELS'),
          icon: 'i-lucide-tag',
          activeOn: ['conversations_through_label'],
          children: labels.value.map(label => ({
            name: `${label.title}-${label.id}`,
            label: label.title,
            icon: h('span', {
              class: `size-[12px] ring-1 ring-n-alpha-1 dark:ring-white/20 ring-inset rounded-sm`,
              style: { backgroundColor: label.color },
            }),
            to: accountScopedRoute('label_conversations', {
              label: label.title,
            }),
          })),
        },
      ],
    },
    {
      name: 'Captain',
      icon: 'i-woot-captain',
      label: t('SIDEBAR.CAPTAIN'),
      children: [
        {
          name: 'Assistants',
          label: t('SIDEBAR.CAPTAIN_ASSISTANTS'),
          to: accountScopedRoute('captain_assistants_index'),
        },
        {
          name: 'Documents',
          label: t('SIDEBAR.CAPTAIN_DOCUMENTS'),
          to: accountScopedRoute('captain_documents_index'),
        },
        {
          name: 'Responses',
          label: t('SIDEBAR.CAPTAIN_RESPONSES'),
          to: accountScopedRoute('captain_responses_index'),
        },
      ],
    },
    {
      name: 'Contacts',
      label: t('SIDEBAR.CONTACTS'),
      icon: 'i-lucide-contact',
      children: [
        {
          name: 'All Contacts',
          label: t('SIDEBAR.ALL_CONTACTS'),
          to: accountScopedRoute(
            'contacts_dashboard_index',
            {},
            { page: 1, search: undefined }
          ),
          activeOn: ['contacts_dashboard_index', 'contacts_edit'],
        },
        {
          name: 'Segments',
          icon: 'i-lucide-group',
          label: t('SIDEBAR.CUSTOM_VIEWS_SEGMENTS'),
          children: contactCustomViews.value.map(view => ({
            name: `${view.name}-${view.id}`,
            label: view.name,
            to: accountScopedRoute(
              'contacts_dashboard_segments_index',
              { segmentId: view.id },
              { page: 1 }
            ),
            activeOn: [
              'contacts_dashboard_segments_index',
              'contacts_edit_segment',
            ],
          })),
        },
        {
          name: 'Tagged With',
          icon: 'i-lucide-tag',
          label: t('SIDEBAR.TAGGED_WITH'),
          children: labels.value.map(label => ({
            name: `${label.title}-${label.id}`,
            label: label.title,
            icon: h('span', {
              class: `size-[12px] ring-1 ring-n-alpha-1 dark:ring-white/20 ring-inset rounded-sm`,
              style: { backgroundColor: label.color },
            }),
            to: accountScopedRoute(
              'contacts_dashboard_labels_index',
              { label: label.title },
              { page: 1, search: undefined }
            ),
            activeOn: [
              'contacts_dashboard_labels_index',
              'contacts_edit_label',
            ],
          })),
        },
      ],
    },
    {
      name: 'Reports',
      label: t('SIDEBAR.REPORTS'),
      icon: 'i-lucide-chart-spline',
      children: [
        {
          name: 'Report Overview',
          label: t('SIDEBAR.REPORTS_OVERVIEW'),
          to: accountScopedRoute('account_overview_reports'),
        },
        {
          name: 'Report Conversation',
          label: t('SIDEBAR.REPORTS_CONVERSATION'),
          to: accountScopedRoute('conversation_reports'),
        },
        ...reportRoutes.value,
        {
          name: 'Reports CSAT',
          label: t('SIDEBAR.CSAT'),
          to: accountScopedRoute('csat_reports'),
        },
        {
          name: 'Reports SLA',
          label: t('SIDEBAR.REPORTS_SLA'),
          to: accountScopedRoute('sla_reports'),
        },
        {
          name: 'Reports Bot',
          label: t('SIDEBAR.REPORTS_BOT'),
          to: accountScopedRoute('bot_reports'),
        },
      ],
    },
    {
      name: 'Campaigns',
      label: t('SIDEBAR.CAMPAIGNS'),
      icon: 'i-lucide-megaphone',
      children: [
        {
          name: 'Live chat',
          label: t('SIDEBAR.LIVE_CHAT'),
          to: accountScopedRoute('campaigns_livechat_index'),
        },
        {
          name: 'SMS',
          label: t('SIDEBAR.SMS'),
          to: accountScopedRoute('campaigns_sms_index'),
        },
      ],
    },
    {
      name: 'Portals',
      label: t('SIDEBAR.HELP_CENTER.TITLE'),
      icon: 'i-lucide-library-big',
      children: [
        {
          name: 'Articles',
          label: t('SIDEBAR.HELP_CENTER.ARTICLES'),
          activeOn: [
            'portals_articles_index',
            'portals_articles_new',
            'portals_articles_edit',
          ],
          to: accountScopedRoute('portals_index', {
            navigationPath: 'portals_articles_index',
          }),
        },
        {
          name: 'Categories',
          label: t('SIDEBAR.HELP_CENTER.CATEGORIES'),
          activeOn: [
            'portals_categories_index',
            'portals_categories_articles_index',
            'portals_categories_articles_edit',
          ],
          to: accountScopedRoute('portals_index', {
            navigationPath: 'portals_categories_index',
          }),
        },
        {
          name: 'Locales',
          label: t('SIDEBAR.HELP_CENTER.LOCALES'),
          activeOn: ['portals_locales_index'],
          to: accountScopedRoute('portals_index', {
            navigationPath: 'portals_locales_index',
          }),
        },
        {
          name: 'Settings',
          label: t('SIDEBAR.HELP_CENTER.SETTINGS'),
          activeOn: ['portals_settings_index'],
          to: accountScopedRoute('portals_index', {
            navigationPath: 'portals_settings_index',
          }),
        },
      ],
    },
    {
      name: 'Settings',
      label: t('SIDEBAR.SETTINGS'),
      icon: 'i-lucide-bolt',
      children: [
        {
          name: 'Settings Account Settings',
          label: t('SIDEBAR.ACCOUNT_SETTINGS'),
          icon: 'i-lucide-briefcase',
          to: accountScopedRoute('general_settings_index'),
        },
        {
          name: 'Settings Agents',
          label: t('SIDEBAR.AGENTS'),
          icon: 'i-lucide-square-user',
          to: accountScopedRoute('agent_list'),
        },
        {
          name: 'Settings Teams',
          label: t('SIDEBAR.TEAMS'),
          icon: 'i-lucide-users',
          to: accountScopedRoute('settings_teams_list'),
        },
        {
          name: 'Settings Inboxes',
          label: t('SIDEBAR.INBOXES'),
          icon: 'i-lucide-inbox',
          to: accountScopedRoute('settings_inbox_list'),
        },
        {
          name: 'Settings Labels',
          label: t('SIDEBAR.LABELS'),
          icon: 'i-lucide-tags',
          to: accountScopedRoute('labels_list'),
        },
        {
          name: 'Settings Custom Attributes',
          label: t('SIDEBAR.CUSTOM_ATTRIBUTES'),
          icon: 'i-lucide-code',
          to: accountScopedRoute('attributes_list'),
        },
        {
          name: 'Settings Automation',
          label: t('SIDEBAR.AUTOMATION'),
          icon: 'i-lucide-workflow',
          to: accountScopedRoute('automation_list'),
        },
        {
          name: 'Settings Agent Bots',
          label: t('SIDEBAR.AGENT_BOTS'),
          icon: 'i-lucide-bot',
          to: accountScopedRoute('agent_bots'),
        },
        {
          name: 'Settings Macros',
          label: t('SIDEBAR.MACROS'),
          icon: 'i-lucide-toy-brick',
          to: accountScopedRoute('macros_wrapper'),
        },
        {
          name: 'Settings Canned Responses',
          label: t('SIDEBAR.CANNED_RESPONSES'),
          icon: 'i-lucide-message-square-quote',
          to: accountScopedRoute('canned_list'),
        },
        {
          name: 'Settings Integrations',
          label: t('SIDEBAR.INTEGRATIONS'),
          icon: 'i-lucide-blocks',
          to: accountScopedRoute('settings_applications'),
        },
        {
          name: 'Settings Audit Logs',
          label: t('SIDEBAR.AUDIT_LOGS'),
          icon: 'i-lucide-briefcase',
          to: accountScopedRoute('auditlogs_list'),
        },
        {
          name: 'Settings Custom Roles',
          label: t('SIDEBAR.CUSTOM_ROLES'),
          icon: 'i-lucide-shield-plus',
          to: accountScopedRoute('custom_roles_list'),
        },
        {
          name: 'Settings Sla',
          label: t('SIDEBAR.SLA'),
          icon: 'i-lucide-clock-alert',
          to: accountScopedRoute('sla_list'),
        },
        {
          name: 'Settings Billing',
          label: t('SIDEBAR.BILLING'),
          icon: 'i-lucide-credit-card',
          to: accountScopedRoute('billing_settings_index'),
        },
      ],
    },
  ];
});
</script>

<template>
  <aside
    class="w-[200px] bg-n-solid-2 rtl:border-l ltr:border-r border-n-weak h-screen flex flex-col text-sm pb-1"
  >
    <section class="grid gap-2 mt-2 mb-4">
      <div class="flex items-center min-w-0 gap-2 px-2">
        <div class="grid flex-shrink-0 size-6 place-content-center">
<<<<<<< HEAD
          <img
            v-if="globalConfig.logoThumbnail"
            :src="globalConfig.logoThumbnail"
            class="h-5 w-5"
          />
          <Logo v-else />
=======
          <Logo class="size-4" />
>>>>>>> a9de6729
        </div>
        <div class="flex-shrink-0 w-px h-3 bg-n-strong" />
        <SidebarAccountSwitcher
          class="flex-grow min-w-0 -mx-1"
          @show-create-account-modal="emit('showCreateAccountModal')"
        />
      </div>
      <div class="flex gap-2 px-2">
        <RouterLink
          :to="{ name: 'search' }"
          class="flex items-center w-full gap-2 px-2 py-1 rounded-lg h-7 outline outline-1 outline-n-weak bg-n-solid-3 dark:bg-n-black/30"
        >
          <span class="flex-shrink-0 i-lucide-search size-4 text-n-slate-11" />
          <span class="flex-grow text-left">
            {{ t('COMBOBOX.SEARCH_PLACEHOLDER') }}
          </span>
          <span
            class="hidden tracking-wide pointer-events-none select-none text-n-slate-10"
          >
            {{ searchShortcut }}
          </span>
        </RouterLink>
        <ComposeConversation align-position="right">
          <template #trigger="{ toggle }">
            <Button
              icon="i-lucide-pen-line"
              color="slate"
              size="sm"
              class="!h-7 !bg-n-solid-3 dark:!bg-n-black/30 !outline-n-weak !text-n-slate-11"
              @click="toggle"
            />
          </template>
        </ComposeConversation>
      </div>
    </section>
    <nav class="grid flex-grow gap-2 px-2 pb-5 overflow-y-scroll no-scrollbar">
      <ul class="flex flex-col gap-2 m-0 list-none">
        <SidebarGroup
          v-for="item in menuItems"
          :key="item.name"
          v-bind="item"
        />
      </ul>
    </nav>
    <section
      class="p-1 border-t border-n-weak shadow-[0px_-2px_4px_0px_rgba(27,28,29,0.02)] flex-shrink-0 flex justify-between gap-2 items-center"
    >
      <SidebarProfileMenu
        @open-key-shortcut-modal="emit('openKeyShortcutModal')"
      />
    </section>
  </aside>
</template><|MERGE_RESOLUTION|>--- conflicted
+++ resolved
@@ -41,8 +41,6 @@
 const isFeatureEnabledonAccount = useMapGetter(
   'accounts/isFeatureEnabledonAccount'
 );
-
-const globalConfig = useMapGetter('globalConfig/get');
 
 const showV4Routes = computed(() => {
   return isFeatureEnabledonAccount.value(
@@ -522,16 +520,7 @@
     <section class="grid gap-2 mt-2 mb-4">
       <div class="flex items-center min-w-0 gap-2 px-2">
         <div class="grid flex-shrink-0 size-6 place-content-center">
-<<<<<<< HEAD
-          <img
-            v-if="globalConfig.logoThumbnail"
-            :src="globalConfig.logoThumbnail"
-            class="h-5 w-5"
-          />
-          <Logo v-else />
-=======
           <Logo class="size-4" />
->>>>>>> a9de6729
         </div>
         <div class="flex-shrink-0 w-px h-3 bg-n-strong" />
         <SidebarAccountSwitcher
