class Integrations::App
  include Linear::IntegrationHelper
  include Github::IntegrationHelper
  attr_accessor :params

  def initialize(params)
    @params = params
  end

  def id
    params[:id]
  end

  def name
    I18n.t("integration_apps.#{params[:i18n_key]}.name")
  end

  def description
    I18n.t("integration_apps.#{params[:i18n_key]}.description")
  end

  def short_description
    I18n.t("integration_apps.#{params[:i18n_key]}.short_description")
  end

  def logo
    params[:logo]
  end

  def fields
    params[:fields]
  end

  # There is no way to get the account_id from the linear callback
  # so we are using the generate_linear_token method to generate a token and encode it in the state parameter
  def encode_state
    case params[:id]
    when 'linear'
      generate_linear_token(Current.account.id)
    when 'github'
      generate_github_token(Current.account.id)
    end
  end

  def action
    case params[:id]
    when 'slack'
      client_id = GlobalConfigService.load('SLACK_CLIENT_ID', nil)
      "#{params[:action]}&client_id=#{client_id}&redirect_uri=#{self.class.slack_integration_url}"
    when 'linear'
      build_linear_action
    when 'github'
      build_github_action
    else
      params[:action]
    end
  end

  def active?(account)
    case params[:id]
    when 'slack'
      GlobalConfigService.load('SLACK_CLIENT_SECRET', nil).present?
    when 'linear'
      GlobalConfigService.load('LINEAR_CLIENT_ID', nil).present?
    when 'shopify'
      account.feature_enabled?('shopify_integration') && GlobalConfigService.load('SHOPIFY_CLIENT_ID', nil).present?
<<<<<<< HEAD
    when 'github'
      account.feature_enabled?('github_integration') && GlobalConfigService.load('GITHUB_CLIENT_ID', nil).present?
=======
    when 'leadsquared'
      account.feature_enabled?('crm_integration')
>>>>>>> 288df3a3
    else
      true
    end
  end

  def build_linear_action
    app_id = GlobalConfigService.load('LINEAR_CLIENT_ID', nil)
    [
      "#{params[:action]}?response_type=code",
      "client_id=#{app_id}",
      "redirect_uri=#{self.class.linear_integration_url}",
      "state=#{encode_state}",
      'scope=read,write',
      'prompt=consent'
    ].join('&')
  end

  def build_github_action
    app_id = GlobalConfigService.load('GITHUB_CLIENT_ID', nil)
    [
      "#{params[:action]}?response_type=code",
      "client_id=#{app_id}",
      "redirect_uri=#{self.class.github_integration_url}",
      "state=#{encode_state}",
      'scope=repo'
    ].join('&')
  end

  def enabled?(account)
    case params[:id]
    when 'webhook'
      account.webhooks.exists?
    when 'dashboard_apps'
      account.dashboard_apps.exists?
    else
      account.hooks.exists?(app_id: id)
    end
  end

  def hooks
    Current.account.hooks.where(app_id: id)
  end

  def self.slack_integration_url
    "#{ENV.fetch('FRONTEND_URL', nil)}/app/accounts/#{Current.account.id}/settings/integrations/slack"
  end

  def self.linear_integration_url
    "#{ENV.fetch('FRONTEND_URL', nil)}/linear/callback"
  end

  def self.github_integration_url
    "#{ENV.fetch('FRONTEND_URL', nil)}/github/callback"
  end

  class << self
    def apps
      Hashie::Mash.new(APPS_CONFIG)
    end

    def all
      apps.values.each_with_object([]) do |app, result|
        result << new(app)
      end
    end

    def find(params)
      all.detect { |app| app.id == params[:id] }
    end
  end
end<|MERGE_RESOLUTION|>--- conflicted
+++ resolved
@@ -1,6 +1,5 @@
 class Integrations::App
   include Linear::IntegrationHelper
-  include Github::IntegrationHelper
   attr_accessor :params
 
   def initialize(params)
@@ -34,12 +33,7 @@
   # There is no way to get the account_id from the linear callback
   # so we are using the generate_linear_token method to generate a token and encode it in the state parameter
   def encode_state
-    case params[:id]
-    when 'linear'
-      generate_linear_token(Current.account.id)
-    when 'github'
-      generate_github_token(Current.account.id)
-    end
+    generate_linear_token(Current.account.id)
   end
 
   def action
@@ -64,13 +58,10 @@
       GlobalConfigService.load('LINEAR_CLIENT_ID', nil).present?
     when 'shopify'
       account.feature_enabled?('shopify_integration') && GlobalConfigService.load('SHOPIFY_CLIENT_ID', nil).present?
-<<<<<<< HEAD
-    when 'github'
-      account.feature_enabled?('github_integration') && GlobalConfigService.load('GITHUB_CLIENT_ID', nil).present?
-=======
     when 'leadsquared'
       account.feature_enabled?('crm_integration')
->>>>>>> 288df3a3
+    when 'github'
+      GlobalConfigService.load('GITHUB_CLIENT_ID', nil).present?
     else
       true
     end
@@ -89,12 +80,11 @@
   end
 
   def build_github_action
-    app_id = GlobalConfigService.load('GITHUB_CLIENT_ID', nil)
+    client_id = GlobalConfigService.load('GITHUB_CLIENT_ID', nil)
     [
-      "#{params[:action]}?response_type=code",
-      "client_id=#{app_id}",
+      'https://github.com/login/oauth/authorize?response_type=code',
+      "client_id=#{client_id}",
       "redirect_uri=#{self.class.github_integration_url}",
-      "state=#{encode_state}",
       'scope=repo'
     ].join('&')
   end
