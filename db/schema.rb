--- conflicted
+++ resolved
@@ -451,10 +451,7 @@
     t.jsonb "additional_attributes", default: {}
     t.datetime "created_at", null: false
     t.datetime "updated_at", null: false
-<<<<<<< HEAD
-=======
     t.index ["account_id"], name: "index_channel_voice_on_account_id"
->>>>>>> b7f2c151
     t.index ["phone_number"], name: "index_channel_voice_on_phone_number", unique: true
   end
 
