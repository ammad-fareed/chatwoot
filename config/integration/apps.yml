######  Attributes Supported by Integration Apps #######
# id: Internal Id for the integrations, used by the hooks
# logo: place the image in /public/dashboard/images/integrations and reference here
# i18n_key: the key under which translations for the integration is placed in en.yml
# action: if integration requires external redirect url
# hook_type: ( account / inbox )
# allow_multiple_hooks: whether multiple hooks can be created for the integration
# settings_json_schema: the json schema used to validate the settings hash (https://json-schema.org/)
# settings_form_schema: the formulate schema used in frontend to render settings form (https://vueformulate.com/)
########################################################
captain:
  id: captain
  logo: captain.png
  i18n_key: captain
  action: /captain
  hook_type: account
  allow_multiple_hooks: false
  settings_json_schema: {
    "type": "object",
    "properties": {
        "access_token": { "type": "string" },
        "account_id": { "type": "string" },
        "account_email": { "type": "string" },
        "assistant_id": { "type": "string" },
        "inbox_ids": { "type": "strings" },
      },
    "required": ["access_token", "account_id", "account_email", "assistant_id"],
    "additionalProperties": false,
  }
  settings_form_schema: [
    {
<<<<<<< HEAD
      "label": "Access Token",
      "type": "text",
      "name": "access_token",
      "validation": "required",
    },
    {
      "label": "Account ID",
      "type": "text",
      "name": "account_id",
      "validation": "required",
    },
    {
      "label": "Account Email",
      "type": "text",
      "name": "account_email",
      "validation": "required",
    },
    {
      "label": "Assistant Id",
      "type": "text",
      "name": "assistant_id",
      "validation": "required",
    }
=======
      "label": "Inbox Ids",
      "type": "text",
      "name": "inbox_ids",
      "validation": "",
    },
>>>>>>> 472f6d93
  ]
  visible_properties: []
webhooks:
  id: webhook
  logo: webhooks.png
  i18n_key: webhooks
  action: /webhook
  hook_type: account
  allow_multiple_hooks: true
dashboard_apps:
  id: dashboard_apps
  logo: dashboard_apps.png
  i18n_key: dashboard_apps
  hook_type: account
  allow_multiple_hooks: true
openai:
  id: openai
  logo: openai.png
  i18n_key: openai
  action: /openai
  hook_type: account
  allow_multiple_hooks: false
  settings_json_schema: {
    "type": "object",
    "properties": {
        "api_key": { "type": "string" },
        "label_suggestion": { "type": "boolean" },
      },
    "required": ["api_key"],
    "additionalProperties": false,
  }
  settings_form_schema: [
    {
      "label": "API Key",
      "type": "text",
      "name": "api_key",
      "validation": "required",
    },
    {
      "label": "Show label suggestions",
      "type": "checkbox",
      "name": "label_suggestion",
      "validation": "",
    },
  ]
  visible_properties: ['api_key', 'label_suggestion']
linear:
  id: linear
  logo: linear.png
  i18n_key: linear
  action: /linear
  hook_type: account
  allow_multiple_hooks: false
  settings_json_schema: {
    "type": "object",
    "properties": {
        "api_key": { "type": "string" },
      },
    "required": ["api_key"],
    "additionalProperties": false,
  }
  settings_form_schema: [
    {
      "label": "API Key",
      "type": "text",
      "name": "api_key",
      "validation": "required",
    },
  ]
  visible_properties: []
slack:
  id: slack
  logo: slack.png
  i18n_key: slack
  action: https://slack.com/oauth/v2/authorize?scope=commands,chat:write,channels:read,channels:manage,channels:join,groups:read,groups:write,im:write,mpim:write,users:read,users:read.email,chat:write.customize,channels:history,groups:history,mpim:history,im:history,files:read,files:write
  hook_type: account
  allow_multiple_hooks: false
dialogflow:
  id: dialogflow
  logo: dialogflow.png
  i18n_key: dialogflow
  action: /dialogflow
  hook_type: inbox
  allow_multiple_hooks: true
  settings_json_schema:  {
    "type": "object",
    "properties": {
      "project_id": { "type": "string" },
      "credentials": { "type": "object" }
    },
    "required": ["project_id", "credentials"],
    "additionalProperties": false
  }
  settings_form_schema: [
    {
      "label": "Dialogflow Project ID",
      "type": "text",
      "name": "project_id",
      "validation": "required",
      "validationName": 'Project Id',
    },
    {
      "label": "Dialogflow Project Key File",
      "type": "textarea",
      "name": "credentials",
      "validation": "required|JSON",
      "validationName": 'Credentials',
      "validation-messages": {
          "JSON": "Invalid JSON",
          "required": "Credentials is required"
      }
    }
  ]
  visible_properties: ['project_id']
google_translate:
  id: google_translate
  logo: google-translate.png
  i18n_key: google_translate
  action: /google_translate
  hook_type: account
  allow_multiple_hooks: false
  settings_json_schema: {
    "type": "object",
    "properties": {
      "project_id": { "type": "string" },
      "credentials": { "type": "object" },
    },
    "required": ["project_id", "credentials"],
    "additionalProperties": false,
  }
  settings_form_schema: [
    {
      "label": "Google Cloud Project ID",
      "type": "text",
      "name": "project_id",
      "validation": "required",
      "validationName": "Project Id",
    },
    {
      "label": "Google Cloud Project Key File",
      "type": "textarea",
      "name": "credentials",
      "validation": "required|JSON",
      "validationName": "Credentials",
      "validation-messages": {
        "JSON": "Invalid JSON",
        "required": "Credentials is required"
      },
    },
  ]
  visible_properties: ['project_id']
dyte:
  id: dyte
  logo: dyte.png
  i18n_key: dyte
  action: /dyte
  hook_type: account
  allow_multiple_hooks: false
  settings_json_schema: {
    "type": "object",
    "properties": {
        "api_key": { "type": "string" },
        "organization_id": { "type": "string" },
      },
    "required": ["api_key", "organization_id"],
    "additionalProperties": false,
  }
  settings_form_schema: [
    {
      "label": "Organization ID",
      "type": "text",
      "name": "organization_id",
      "validation": "required",
    },
    {
      "label": "API Key",
      "type": "text",
      "name": "api_key",
      "validation": "required",
    },
  ]
  visible_properties: ["organization_id"]<|MERGE_RESOLUTION|>--- conflicted
+++ resolved
@@ -29,37 +29,11 @@
   }
   settings_form_schema: [
     {
-<<<<<<< HEAD
-      "label": "Access Token",
-      "type": "text",
-      "name": "access_token",
-      "validation": "required",
-    },
-    {
-      "label": "Account ID",
-      "type": "text",
-      "name": "account_id",
-      "validation": "required",
-    },
-    {
-      "label": "Account Email",
-      "type": "text",
-      "name": "account_email",
-      "validation": "required",
-    },
-    {
-      "label": "Assistant Id",
-      "type": "text",
-      "name": "assistant_id",
-      "validation": "required",
-    }
-=======
       "label": "Inbox Ids",
       "type": "text",
       "name": "inbox_ids",
       "validation": "",
     },
->>>>>>> 472f6d93
   ]
   visible_properties: []
 webhooks:
