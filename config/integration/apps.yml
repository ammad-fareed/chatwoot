--- conflicted
+++ resolved
@@ -201,15 +201,6 @@
   i18n_key: shopify
   hook_type: account
   allow_multiple_hooks: false
-<<<<<<< HEAD
-github:
-  id: github
-  logo: github.png
-  i18n_key: github
-  action: https://github.com/login/oauth/authorize
-  hook_type: account
-  allow_multiple_hooks: false
-=======
 
 leadsquared:
   id: leadsquared
@@ -287,4 +278,10 @@
       'conversation_activity_score',
       'transcript_activity_score',
     ]
->>>>>>> 288df3a3
+
+github:
+  id: github
+  logo: github.png
+  i18n_key: github
+  hook_type: account
+  allow_multiple_hooks: false