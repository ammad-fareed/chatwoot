source 'https://rubygems.org'

<<<<<<< HEAD
ruby '3.2.3'
=======
ruby '3.4.4'
>>>>>>> 99de5f42

##-- base gems for rails --##
gem 'rack-cors', '2.0.0', require: 'rack/cors'
gem 'rails', '~> 7.1'
# Reduces boot times through caching; required in config/boot.rb
gem 'bootsnap', require: false

##-- rails application helper gems --##
gem 'acts-as-taggable-on'
gem 'attr_extras'
gem 'browser'
gem 'hashie'
gem 'jbuilder'
gem 'kaminari'
gem 'responders', '>= 3.1.1'
gem 'rest-client'
gem 'telephone_number'
gem 'time_diff'
gem 'tzinfo-data'
gem 'valid_email2'
# compress javascript config.assets.js_compressor
gem 'uglifier'
##-- used for single column multiple binary flags in notification settings/feature flagging --##
gem 'flag_shih_tzu'
# Random name generator for user names
gem 'haikunator'
# Template parsing safely
gem 'liquid'
# Parse Markdown to HTML
gem 'commonmarker'
# Validate Data against JSON Schema
gem 'json_schemer'
# Rack middleware for blocking & throttling abusive requests
gem 'rack-attack', '>= 6.7.0'
# a utility tool for streaming, flexible and safe downloading of remote files
gem 'down'
# authentication type to fetch and send mail over oauth2.0
gem 'gmail_xoauth'
# Lock net-smtp to 0.3.4 to avoid issues with gmail_xoauth2
gem 'net-smtp',  '~> 0.3.4'
# Prevent CSV injection
gem 'csv-safe'

##-- for active storage --##
gem 'aws-sdk-s3', require: false
# original gem isn't maintained actively
# we wanted updated version of faraday which is a dependency for slack-ruby-client
gem 'azure-storage-blob', git: 'https://github.com/chatwoot/azure-storage-ruby', branch: 'chatwoot', require: false
gem 'google-cloud-storage', '>= 1.48.0', require: false
gem 'image_processing'

##-- gems for database --#
gem 'groupdate'
gem 'pg'
gem 'redis'
gem 'redis-namespace'
# super fast record imports in bulk
gem 'activerecord-import'

##--- gems for server & infra configuration ---##
gem 'dotenv-rails', '>= 3.0.0'
gem 'foreman'
gem 'puma'
gem 'vite_rails'
# metrics on heroku
gem 'barnes'

##--- gems for authentication & authorization ---##
gem 'devise', '>= 4.9.4'
gem 'devise-secure_password', git: 'https://github.com/chatwoot/devise-secure_password', branch: 'chatwoot'
gem 'devise_token_auth', '>= 1.2.3'
# authorization
gem 'jwt'
gem 'pundit'
# super admin
gem 'administrate', '>= 0.20.1'
gem 'administrate-field-active_storage', '>= 1.0.3'
gem 'administrate-field-belongs_to_search', '>= 0.9.0'

##--- gems for pubsub service ---##
# https://karolgalanciak.com/blog/2019/11/30/from-activerecord-callbacks-to-publish-slash-subscribe-pattern-and-event-driven-design/
gem 'wisper', '2.0.0'

##--- gems for channels ---##
gem 'facebook-messenger'
gem 'line-bot-api'
gem 'twilio-ruby', '~> 5.66'
# twitty will handle subscription of twitter account events
# gem 'twitty', git: 'https://github.com/chatwoot/twitty'
gem 'twitty', '~> 0.1.5'
# facebook client
gem 'koala'
# slack client
gem 'slack-ruby-client', '~> 2.5.2'
# for dialogflow integrations
gem 'google-cloud-dialogflow-v2', '>= 0.24.0'
gem 'grpc'
# Translate integrations
# 'google-cloud-translate' gem depends on faraday 2.0 version
# this dependency breaks the slack-ruby-client gem
gem 'google-cloud-translate-v3', '>= 0.7.0'

##-- apm and error monitoring ---#
# loaded only when environment variables are set.
# ref application.rb
gem 'ddtrace', require: false
gem 'elastic-apm', require: false
gem 'newrelic_rpm', require: false
gem 'newrelic-sidekiq-metrics', '>= 1.6.2', require: false
gem 'scout_apm', require: false
gem 'sentry-rails', '>= 5.19.0', require: false
gem 'sentry-ruby', require: false
gem 'sentry-sidekiq', '>= 5.19.0', require: false

##-- background job processing --##
gem 'sidekiq', '>= 7.3.1'
# We want cron jobs
gem 'sidekiq-cron', '>= 1.12.0'

##-- Push notification service --##
gem 'fcm'
gem 'web-push', '>= 3.0.1'

##-- geocoding / parse location from ip --##
# http://www.rubygeocoder.com/
gem 'geocoder'
# to parse maxmind db
gem 'maxminddb'

# to create db triggers
gem 'hairtrigger'

gem 'procore-sift'

# parse email
gem 'email_reply_trimmer'

gem 'html2text'

# to calculate working hours
gem 'working_hours'

# full text search for articles
gem 'pg_search'

# Subscriptions, Billing
gem 'stripe'

## - helper gems --##
## to populate db with sample data
gem 'faker'

# Include logrange conditionally in intializer using env variable
gem 'lograge', '~> 0.14.0', require: false

# worked with microsoft refresh token
gem 'omniauth-oauth2'

gem 'audited', '~> 5.4', '>= 5.4.1'

# need for google auth
gem 'omniauth', '>= 2.1.2'
gem 'omniauth-google-oauth2', '>= 1.1.3'
gem 'omniauth-rails_csrf_protection', '~> 1.0', '>= 1.0.2'

## Gems for reponse bot
# adds cosine similarity to postgres using vector extension
gem 'neighbor'
gem 'pgvector'
# Convert Website HTML to Markdown
gem 'reverse_markdown'

gem 'iso-639'
gem 'ruby-openai'

gem 'shopify_api'

### Gems required only in specific deployment environments ###
##############################################################

group :production do
  # we dont want request timing out in development while using byebug
  gem 'rack-timeout'
  # for heroku autoscaling
  gem 'judoscale-rails', require: false
  gem 'judoscale-sidekiq', require: false
end

group :development do
  gem 'annotate'
  gem 'bullet'
  gem 'letter_opener'
  gem 'scss_lint', require: false
  gem 'web-console', '>= 4.2.1'

  # used in swagger build
  gem 'json_refs'

  # When we want to squash migrations
  gem 'squasher'

  # profiling
  gem 'rack-mini-profiler', '>= 3.2.0', require: false
  gem 'stackprof'
  # Should install the associated chrome extension to view query logs
  gem 'meta_request', '>= 0.8.3'
end

group :test do
  # fast cleaning of database
  gem 'database_cleaner'
  # mock http calls
  gem 'webmock'
  # test profiling
  gem 'test-prof'
end

group :development, :test do
  gem 'active_record_query_trace'
  ##--- gems for debugging and error reporting ---##
  # static analysis
  gem 'brakeman'
  gem 'bundle-audit', require: false
  gem 'byebug', platform: :mri
  gem 'climate_control'
  gem 'debug', '~> 1.8'
  gem 'factory_bot_rails', '>= 6.4.3'
  gem 'listen'
  gem 'mock_redis'
  gem 'pry-rails'
  gem 'rspec_junit_formatter'
  gem 'rspec-rails', '>= 6.1.5'
  gem 'rubocop', require: false
  gem 'rubocop-performance', require: false
  gem 'rubocop-rails', require: false
  gem 'rubocop-rspec', require: false
  gem 'rubocop-factory_bot', require: false
  gem 'seed_dump'
  gem 'shoulda-matchers'
  gem 'simplecov', '0.17.1', require: false
  gem 'spring'
  gem 'spring-watcher-listen'
end<|MERGE_RESOLUTION|>--- conflicted
+++ resolved
@@ -1,10 +1,6 @@
 source 'https://rubygems.org'
 
-<<<<<<< HEAD
-ruby '3.2.3'
-=======
 ruby '3.4.4'
->>>>>>> 99de5f42
 
 ##-- base gems for rails --##
 gem 'rack-cors', '2.0.0', require: 'rack/cors'
