module Captain::ChatHelper
  def request_chat_completion
    Rails.logger.debug { "[CAPTAIN][ChatCompletion] #{@messages}" }

    available_tools = @tool_registry&.registered_tools || []
    response = @client.chat(
      parameters: {
        model: @model,
        messages: @messages,
<<<<<<< HEAD
        tools: available_tools,
=======
        tools: @tool_registry&.registered_tools || [],
>>>>>>> d657f35a
        response_format: { type: 'json_object' }
      }
    )

    handle_response(response)
<<<<<<< HEAD
  rescue StandardError => e
    Rails.logger.error { "[CAPTAIN][ChatCompletion] #{e}" }
    raise e
=======
>>>>>>> d657f35a
  end

  def handle_response(response)
    Rails.logger.info { "[CAPTAIN][ChatCompletion] #{response}" }
    message = response.dig('choices', 0, 'message')
    if message['tool_calls']
      process_tool_calls(message['tool_calls'])
    else
      JSON.parse(message['content'].strip)
    end
  end

  def process_tool_calls(tool_calls)
    append_tool_calls(tool_calls)
    tool_calls.each do |tool_call|
      process_tool_call(tool_call)
    end
    request_chat_completion
  end

  def process_tool_call(tool_call)
    arguments = JSON.parse(tool_call['function']['arguments'])
    function_name = tool_call['function']['name']
    tool_call_id = tool_call['id']
    function_name = tool_call['function']['name']
    arguments = JSON.parse(tool_call['function']['arguments'])

    if @tool_registry.respond_to?(function_name)
<<<<<<< HEAD
      execute_tool_call(tool_call_id, function_name, arguments)
    else
      process_invalid_tool_call(tool_call_id, function_name)
    end
  end

=======
      execute_tool(function_name, arguments, tool_call_id)
    else
      process_invalid_tool_call(tool_call_id)
    end
  end

  def execute_tool(function_name, arguments, tool_call_id)
    result = @tool_registry.send(function_name, arguments)
    append_tool_response(result, tool_call_id)
  end

>>>>>>> d657f35a
  def append_tool_calls(tool_calls)
    @messages << {
      role: 'assistant',
      tool_calls: tool_calls
    }
  end

<<<<<<< HEAD
=======
  def process_invalid_tool_call(tool_call_id)
    append_tool_response('Tool not available', tool_call_id)
  end

>>>>>>> d657f35a
  def append_tool_response(content, tool_call_id)
    @messages << {
      role: 'tool',
      tool_call_id: tool_call_id,
      content: content
    }
  end

  def publish_to_stream(response)
    @stream_writer&.call(response)
  end

  def execute_tool_call(tool_call_id, function_name, arguments)
    publish_to_stream(
      {
        response: { response: "Processing tool call #{function_name}" },
        type: 'tool_calls_start'
      }
    )
    result = @tool_registry.send(function_name, arguments.merge('user_id' => @user_id))
    append_tool_response(result, tool_call_id)
    publish_to_stream(
      {
        response: { response: "Received tool response #{function_name}" },
        type: 'tool_response',
        tool: function_name
      }
    )
  end

  def process_invalid_tool_call(tool_call_id, function_name)
    append_tool_response('Tool not implemented', tool_call_id)
    publish_to_stream(
      {
        response: { response: 'Tool not implemented' },
        type: 'tool_error',
        tool: function_name
      }
    )
  end
end<|MERGE_RESOLUTION|>--- conflicted
+++ resolved
@@ -2,27 +2,19 @@
   def request_chat_completion
     Rails.logger.debug { "[CAPTAIN][ChatCompletion] #{@messages}" }
 
-    available_tools = @tool_registry&.registered_tools || []
     response = @client.chat(
       parameters: {
         model: @model,
         messages: @messages,
-<<<<<<< HEAD
-        tools: available_tools,
-=======
         tools: @tool_registry&.registered_tools || [],
->>>>>>> d657f35a
         response_format: { type: 'json_object' }
       }
     )
 
     handle_response(response)
-<<<<<<< HEAD
   rescue StandardError => e
     Rails.logger.error { "[CAPTAIN][ChatCompletion] #{e}" }
     raise e
-=======
->>>>>>> d657f35a
   end
 
   def handle_response(response)
@@ -51,17 +43,9 @@
     arguments = JSON.parse(tool_call['function']['arguments'])
 
     if @tool_registry.respond_to?(function_name)
-<<<<<<< HEAD
-      execute_tool_call(tool_call_id, function_name, arguments)
+      execute_tool(function_name, arguments, tool_call_id)
     else
       process_invalid_tool_call(tool_call_id, function_name)
-    end
-  end
-
-=======
-      execute_tool(function_name, arguments, tool_call_id)
-    else
-      process_invalid_tool_call(tool_call_id)
     end
   end
 
@@ -70,7 +54,6 @@
     append_tool_response(result, tool_call_id)
   end
 
->>>>>>> d657f35a
   def append_tool_calls(tool_calls)
     @messages << {
       role: 'assistant',
@@ -78,13 +61,6 @@
     }
   end
 
-<<<<<<< HEAD
-=======
-  def process_invalid_tool_call(tool_call_id)
-    append_tool_response('Tool not available', tool_call_id)
-  end
-
->>>>>>> d657f35a
   def append_tool_response(content, tool_call_id)
     @messages << {
       role: 'tool',
